package com.bitchat.android.ui

import android.content.Context
<<<<<<< HEAD
=======
import android.util.Log
import androidx.lifecycle.AndroidViewModel
>>>>>>> 0cb44974
import androidx.lifecycle.LiveData
import androidx.lifecycle.ViewModel
import androidx.lifecycle.ViewModelProvider
import androidx.lifecycle.viewModelScope
import com.bitchat.android.mesh.BluetoothMeshDelegate
import com.bitchat.android.mesh.BluetoothMeshService
import com.bitchat.android.model.BitchatMessage
import com.bitchat.android.model.DeliveryAck
import com.bitchat.android.model.ReadReceipt
import kotlinx.coroutines.delay
import kotlinx.coroutines.launch
import java.util.Date
import kotlin.random.Random

<<<<<<< HEAD
// This is a temporary solution to create a ChatViewModel instance with a Context, we should
// ideally use a dependency injection framework like Hilt or Koin for better management.
// For now, we will use a ViewModelProvider.Factory to pass the context to the ViewModel.
class ChatViewModelFactory(private val context: Context) : ViewModelProvider.Factory {
    override fun <T : ViewModel> create(modelClass: Class<T>): T {
        if (modelClass.isAssignableFrom(ChatViewModel::class.java)) {
            @Suppress("UNCHECKED_CAST")
            return ChatViewModel(context.applicationContext) as T
        }

        throw IllegalArgumentException("Unknown ViewModel class")
    }
}

class ChatViewModel(
    context: Context,
) : ViewModel(), BluetoothMeshDelegate {

    // Core services
    val meshService = BluetoothMeshService(context)
=======
/**
 * Refactored ChatViewModel - Main coordinator for bitchat functionality
 * Delegates specific responsibilities to specialized managers while maintaining 100% iOS compatibility
 */
class ChatViewModel(
    application: Application,
    val meshService: BluetoothMeshService
) : AndroidViewModel(application), BluetoothMeshDelegate {
    
    private val context: Context = application.applicationContext
>>>>>>> 0cb44974
    
    // State management
    private val state = ChatState()
    
    // Specialized managers
    private val dataManager = DataManager(context)
    private val messageManager = MessageManager(state)
    private val channelManager = ChannelManager(state, messageManager, dataManager, viewModelScope)
    val privateChatManager = PrivateChatManager(state, messageManager, dataManager)
    private val commandProcessor = CommandProcessor(state, messageManager, channelManager, privateChatManager)
    private val notificationManager = NotificationManager(context)

    // Delegate handler for mesh callbacks
    private val meshDelegateHandler = MeshDelegateHandler(
        state = state,
        messageManager = messageManager,
        channelManager = channelManager,
        privateChatManager = privateChatManager,
        notificationManager = notificationManager,
        coroutineScope = viewModelScope,
        onHapticFeedback = { ChatViewModelUtils.triggerHapticFeedback(context) },
        getMyPeerID = { meshService.myPeerID }
    )
    
    // Expose state through LiveData (maintaining the same interface)
    val messages: LiveData<List<BitchatMessage>> = state.messages
    val connectedPeers: LiveData<List<String>> = state.connectedPeers
    val nickname: LiveData<String> = state.nickname
    val isConnected: LiveData<Boolean> = state.isConnected
    val privateChats: LiveData<Map<String, List<BitchatMessage>>> = state.privateChats
    val selectedPrivateChatPeer: LiveData<String?> = state.selectedPrivateChatPeer
    val unreadPrivateMessages: LiveData<Set<String>> = state.unreadPrivateMessages
    val joinedChannels: LiveData<Set<String>> = state.joinedChannels
    val currentChannel: LiveData<String?> = state.currentChannel
    val channelMessages: LiveData<Map<String, List<BitchatMessage>>> = state.channelMessages
    val unreadChannelMessages: LiveData<Map<String, Int>> = state.unreadChannelMessages
    val passwordProtectedChannels: LiveData<Set<String>> = state.passwordProtectedChannels
    val showPasswordPrompt: LiveData<Boolean> = state.showPasswordPrompt
    val passwordPromptChannel: LiveData<String?> = state.passwordPromptChannel
    val showSidebar: LiveData<Boolean> = state.showSidebar
    val hasUnreadChannels = state.hasUnreadChannels
    val hasUnreadPrivateMessages = state.hasUnreadPrivateMessages
    val showCommandSuggestions: LiveData<Boolean> = state.showCommandSuggestions
    val commandSuggestions: LiveData<List<CommandSuggestion>> = state.commandSuggestions
    val favoritePeers: LiveData<Set<String>> = state.favoritePeers
    val showAppInfo: LiveData<Boolean> = state.showAppInfo
    
    init {
        // Note: Mesh service delegate is now set by MainActivity
        loadAndInitialize()
    }
    
    private fun loadAndInitialize() {
        // Load nickname
        val nickname = dataManager.loadNickname()
        state.setNickname(nickname)
        
        // Load data
        val (joinedChannels, protectedChannels) = channelManager.loadChannelData()
        state.setJoinedChannels(joinedChannels)
        state.setPasswordProtectedChannels(protectedChannels)
        
        // Initialize channel messages
        joinedChannels.forEach { channel ->
            if (!state.getChannelMessagesValue().containsKey(channel)) {
                val updatedChannelMessages = state.getChannelMessagesValue().toMutableMap()
                updatedChannelMessages[channel] = emptyList()
                state.setChannelMessages(updatedChannelMessages)
            }
        }
        
        // Load other data
        dataManager.loadFavorites()
        state.setFavoritePeers(dataManager.favoritePeers)
        dataManager.loadBlockedUsers()
        
        // Log all favorites at startup
        dataManager.logAllFavorites()
        logCurrentFavoriteState()
        
        // Note: Mesh service is now started by MainActivity
        
        // Show welcome message if no peers after delay
        viewModelScope.launch {
            delay(3000)
            if (state.getConnectedPeersValue().isEmpty() && state.getMessagesValue().isEmpty()) {
                val welcomeMessage = BitchatMessage(
                    sender = "system",
                    content = "get people around you to download bitchat…and chat with them here!",
                    timestamp = Date(),
                    isRelay = false
                )
                messageManager.addMessage(welcomeMessage)
            }
        }
    }
    
    override fun onCleared() {
        super.onCleared()
        // Note: Mesh service lifecycle is now managed by MainActivity
    }
    
    // MARK: - Nickname Management
    
    fun setNickname(newNickname: String) {
        state.setNickname(newNickname)
        dataManager.saveNickname(newNickname)
        meshService.sendBroadcastAnnounce()
    }
    
    // MARK: - Channel Management (delegated)
    
    fun joinChannel(channel: String, password: String? = null): Boolean {
        return channelManager.joinChannel(channel, password, meshService.myPeerID)
    }
    
    fun switchToChannel(channel: String?) {
        channelManager.switchToChannel(channel)
    }
    
    fun leaveChannel(channel: String) {
        channelManager.leaveChannel(channel)
        meshService.sendMessage("left $channel")
    }
    
    // MARK: - Private Chat Management (delegated)
    
    fun startPrivateChat(peerID: String) {
        val success = privateChatManager.startPrivateChat(peerID, meshService)
        if (success) {
            // Notify notification manager about current private chat
            setCurrentPrivateChatPeer(peerID)
            // Clear notifications for this sender since user is now viewing the chat
            clearNotificationsForSender(peerID)
        }
    }
    
    fun endPrivateChat() {
        privateChatManager.endPrivateChat()
        // Notify notification manager that no private chat is active
        setCurrentPrivateChatPeer(null)
    }
    
    // MARK: - Message Sending
    
    fun sendMessage(content: String) {
        if (content.isEmpty()) return
        
        // Check for commands
        if (content.startsWith("/")) {
            commandProcessor.processCommand(content, meshService, meshService.myPeerID) { messageContent, mentions, channel ->
                meshService.sendMessage(messageContent, mentions, channel)
            }
            return
        }
        
        val mentions = messageManager.parseMentions(content, meshService.getPeerNicknames().values.toSet(), state.getNicknameValue())
        val channels = messageManager.parseChannels(content)
        
        // Auto-join mentioned channels
        channels.forEach { channel ->
            if (!state.getJoinedChannelsValue().contains(channel)) {
                joinChannel(channel)
            }
        }
        
        val selectedPeer = state.getSelectedPrivateChatPeerValue()
        val currentChannelValue = state.getCurrentChannelValue()
        
        if (selectedPeer != null) {
            // Send private message
            val recipientNickname = meshService.getPeerNicknames()[selectedPeer]
            privateChatManager.sendPrivateMessage(
                content, 
                selectedPeer, 
                recipientNickname,
                state.getNicknameValue(),
                meshService.myPeerID
            ) { messageContent, peerID, recipientNicknameParam, messageId ->
                meshService.sendPrivateMessage(messageContent, peerID, recipientNicknameParam, messageId)
            }
        } else {
            // Send public/channel message
            val message = BitchatMessage(
                sender = state.getNicknameValue() ?: meshService.myPeerID,
                content = content,
                timestamp = Date(),
                isRelay = false,
                senderPeerID = meshService.myPeerID,
                mentions = if (mentions.isNotEmpty()) mentions else null,
                channel = currentChannelValue
            )
            
            if (currentChannelValue != null) {
                channelManager.addChannelMessage(currentChannelValue, message, meshService.myPeerID)
                
                // Check if encrypted channel
                if (channelManager.hasChannelKey(currentChannelValue)) {
                    channelManager.sendEncryptedChannelMessage(
                        content, 
                        mentions, 
                        currentChannelValue, 
                        state.getNicknameValue(),
                        meshService.myPeerID,
                        onEncryptedPayload = { encryptedData ->
                            // This would need proper mesh service integration
                            meshService.sendMessage(content, mentions, currentChannelValue)
                        },
                        onFallback = {
                            meshService.sendMessage(content, mentions, currentChannelValue)
                        }
                    )
                } else {
                    meshService.sendMessage(content, mentions, currentChannelValue)
                }
            } else {
                messageManager.addMessage(message)
                meshService.sendMessage(content, mentions, null)
            }
        }
    }
    
    // MARK: - Utility Functions
    
    fun getPeerIDForNickname(nickname: String): String? {
        return meshService.getPeerNicknames().entries.find { it.value == nickname }?.key
    }
    
    fun toggleFavorite(peerID: String) {
        Log.d("ChatViewModel", "toggleFavorite called for peerID: $peerID")
        privateChatManager.toggleFavorite(peerID)
        
        // Log current state after toggle
        logCurrentFavoriteState()
    }
    
    private fun logCurrentFavoriteState() {
        Log.i("ChatViewModel", "=== CURRENT FAVORITE STATE ===")
        Log.i("ChatViewModel", "LiveData favorite peers: ${favoritePeers.value}")
        Log.i("ChatViewModel", "DataManager favorite peers: ${dataManager.favoritePeers}")
        Log.i("ChatViewModel", "Peer fingerprints: ${privateChatManager.getAllPeerFingerprints()}")
        Log.i("ChatViewModel", "==============================")
    }
    
    // MARK: - Debug and Troubleshooting
    
    fun getDebugStatus(): String {
        return meshService.getDebugStatus()
    }
    
    // Note: Mesh service restart is now handled by MainActivity
    // This function is no longer needed
    
    fun setAppBackgroundState(inBackground: Boolean) {
        // Forward to notification manager for notification logic
        notificationManager.setAppBackgroundState(inBackground)
    }
    
    fun setCurrentPrivateChatPeer(peerID: String?) {
        // Update notification manager with current private chat peer
        notificationManager.setCurrentPrivateChatPeer(peerID)
    }
    
    fun clearNotificationsForSender(peerID: String) {
        // Clear notifications when user opens a chat
        notificationManager.clearNotificationsForSender(peerID)
    }
    
    // MARK: - Command Autocomplete (delegated)
    
    fun updateCommandSuggestions(input: String) {
        commandProcessor.updateCommandSuggestions(input)
    }
    
    fun selectCommandSuggestion(suggestion: CommandSuggestion): String {
        return commandProcessor.selectCommandSuggestion(suggestion)
    }
    
    // MARK: - BluetoothMeshDelegate Implementation (delegated)
    
    override fun didReceiveMessage(message: BitchatMessage) {
        meshDelegateHandler.didReceiveMessage(message)
    }
    
    override fun didConnectToPeer(peerID: String) {
        meshDelegateHandler.didConnectToPeer(peerID)
    }
    
    override fun didDisconnectFromPeer(peerID: String) {
        meshDelegateHandler.didDisconnectFromPeer(peerID)
    }
    
    override fun didUpdatePeerList(peers: List<String>) {
        meshDelegateHandler.didUpdatePeerList(peers)
    }
    
    override fun didReceiveChannelLeave(channel: String, fromPeer: String) {
        meshDelegateHandler.didReceiveChannelLeave(channel, fromPeer)
    }
    
    override fun didReceiveDeliveryAck(ack: DeliveryAck) {
        meshDelegateHandler.didReceiveDeliveryAck(ack)
    }
    
    override fun didReceiveReadReceipt(receipt: ReadReceipt) {
        meshDelegateHandler.didReceiveReadReceipt(receipt)
    }
    
    override fun decryptChannelMessage(encryptedContent: ByteArray, channel: String): String? {
        return meshDelegateHandler.decryptChannelMessage(encryptedContent, channel)
    }
    
    override fun getNickname(): String? {
        return meshDelegateHandler.getNickname()
    }
    
    override fun isFavorite(peerID: String): Boolean {
        return meshDelegateHandler.isFavorite(peerID)
    }
    
    override fun registerPeerPublicKey(peerID: String, publicKeyData: ByteArray) {
        privateChatManager.registerPeerPublicKey(peerID, publicKeyData)
    }
    
    // MARK: - Emergency Clear
    
    fun panicClearAllData() {
        // Clear all managers
        messageManager.clearAllMessages()
        channelManager.clearAllChannels()
        privateChatManager.clearAllPrivateChats()
        dataManager.clearAllData()
        
        // Reset nickname
        val newNickname = "anon${Random.nextInt(1000, 9999)}"
        state.setNickname(newNickname)
        dataManager.saveNickname(newNickname)
        
        // Note: Mesh service restart is now handled by MainActivity
        // This method now only clears data, not mesh service lifecycle
    }
    
    // MARK: - Navigation Management
    
    fun showAppInfo() {
        state.setShowAppInfo(true)
    }
    
    fun hideAppInfo() {
        state.setShowAppInfo(false)
    }
    
    fun showSidebar() {
        state.setShowSidebar(true)
    }
    
    fun hideSidebar() {
        state.setShowSidebar(false)
    }
    
    /**
     * Handle Android back navigation
     * Returns true if the back press was handled, false if it should be passed to the system
     */
    fun handleBackPressed(): Boolean {
        return when {
            // Close app info dialog
            state.getShowAppInfoValue() -> {
                hideAppInfo()
                true
            }
            // Close sidebar
            state.getShowSidebarValue() -> {
                hideSidebar()
                true
            }
            // Close password dialog
            state.getShowPasswordPromptValue() -> {
                state.setShowPasswordPrompt(false)
                state.setPasswordPromptChannel(null)
                true
            }
            // Exit private chat
            state.getSelectedPrivateChatPeerValue() != null -> {
                endPrivateChat()
                true
            }
            // Exit channel view
            state.getCurrentChannelValue() != null -> {
                switchToChannel(null)
                true
            }
            // No special navigation state - let system handle (usually exits app)
            else -> false
        }
    }
}<|MERGE_RESOLUTION|>--- conflicted
+++ resolved
@@ -1,14 +1,9 @@
 package com.bitchat.android.ui
 
 import android.content.Context
-<<<<<<< HEAD
-=======
 import android.util.Log
 import androidx.lifecycle.AndroidViewModel
->>>>>>> 0cb44974
 import androidx.lifecycle.LiveData
-import androidx.lifecycle.ViewModel
-import androidx.lifecycle.ViewModelProvider
 import androidx.lifecycle.viewModelScope
 import com.bitchat.android.mesh.BluetoothMeshDelegate
 import com.bitchat.android.mesh.BluetoothMeshService
@@ -20,28 +15,6 @@
 import java.util.Date
 import kotlin.random.Random
 
-<<<<<<< HEAD
-// This is a temporary solution to create a ChatViewModel instance with a Context, we should
-// ideally use a dependency injection framework like Hilt or Koin for better management.
-// For now, we will use a ViewModelProvider.Factory to pass the context to the ViewModel.
-class ChatViewModelFactory(private val context: Context) : ViewModelProvider.Factory {
-    override fun <T : ViewModel> create(modelClass: Class<T>): T {
-        if (modelClass.isAssignableFrom(ChatViewModel::class.java)) {
-            @Suppress("UNCHECKED_CAST")
-            return ChatViewModel(context.applicationContext) as T
-        }
-
-        throw IllegalArgumentException("Unknown ViewModel class")
-    }
-}
-
-class ChatViewModel(
-    context: Context,
-) : ViewModel(), BluetoothMeshDelegate {
-
-    // Core services
-    val meshService = BluetoothMeshService(context)
-=======
 /**
  * Refactored ChatViewModel - Main coordinator for bitchat functionality
  * Delegates specific responsibilities to specialized managers while maintaining 100% iOS compatibility
@@ -50,9 +23,8 @@
     application: Application,
     val meshService: BluetoothMeshService
 ) : AndroidViewModel(application), BluetoothMeshDelegate {
-    
+
     private val context: Context = application.applicationContext
->>>>>>> 0cb44974
     
     // State management
     private val state = ChatState()
@@ -99,7 +71,7 @@
     val commandSuggestions: LiveData<List<CommandSuggestion>> = state.commandSuggestions
     val favoritePeers: LiveData<Set<String>> = state.favoritePeers
     val showAppInfo: LiveData<Boolean> = state.showAppInfo
-    
+
     init {
         // Note: Mesh service delegate is now set by MainActivity
         loadAndInitialize()
@@ -132,7 +104,7 @@
         // Log all favorites at startup
         dataManager.logAllFavorites()
         logCurrentFavoriteState()
-        
+
         // Note: Mesh service is now started by MainActivity
         
         // Show welcome message if no peers after delay
@@ -284,7 +256,7 @@
     fun toggleFavorite(peerID: String) {
         Log.d("ChatViewModel", "toggleFavorite called for peerID: $peerID")
         privateChatManager.toggleFavorite(peerID)
-        
+
         // Log current state after toggle
         logCurrentFavoriteState()
     }
@@ -376,7 +348,7 @@
     override fun registerPeerPublicKey(peerID: String, publicKeyData: ByteArray) {
         privateChatManager.registerPeerPublicKey(peerID, publicKeyData)
     }
-    
+
     // MARK: - Emergency Clear
     
     fun panicClearAllData() {
@@ -394,25 +366,25 @@
         // Note: Mesh service restart is now handled by MainActivity
         // This method now only clears data, not mesh service lifecycle
     }
-    
+
     // MARK: - Navigation Management
-    
+
     fun showAppInfo() {
         state.setShowAppInfo(true)
     }
-    
+
     fun hideAppInfo() {
         state.setShowAppInfo(false)
     }
-    
+
     fun showSidebar() {
         state.setShowSidebar(true)
     }
-    
+
     fun hideSidebar() {
         state.setShowSidebar(false)
     }
-    
+
     /**
      * Handle Android back navigation
      * Returns true if the back press was handled, false if it should be passed to the system
