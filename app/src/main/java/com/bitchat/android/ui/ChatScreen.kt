--- conflicted
+++ resolved
@@ -1,13 +1,7 @@
 package com.bitchat.android.ui
 
-import androidx.compose.animation.AnimatedVisibility
-import androidx.compose.animation.core.EaseInCubic
-import androidx.compose.animation.core.EaseOutCubic
-import androidx.compose.animation.core.tween
-import androidx.compose.animation.fadeIn
-import androidx.compose.animation.fadeOut
-import androidx.compose.animation.slideInHorizontally
-import androidx.compose.animation.slideOutHorizontally
+import androidx.compose.animation.*
+import androidx.compose.animation.core.*
 import androidx.compose.foundation.*
 import androidx.compose.foundation.layout.*
 import androidx.compose.material3.*
@@ -52,7 +46,6 @@
     var showPasswordPrompt by remember { mutableStateOf(false) }
     var showPasswordDialog by remember { mutableStateOf(false) }
     var passwordInput by remember { mutableStateOf("") }
-    var showLocationChannelsSheet by remember { mutableStateOf(false) }
 
     // Show password dialog when needed
     LaunchedEffect(showPasswordPrompt) {
@@ -180,87 +173,6 @@
                 colorScheme = colorScheme
             )
         }
-<<<<<<< HEAD
-=======
-
-        // Floating header - positioned absolutely at top, ignores keyboard
-        ChatFloatingHeader(
-            headerHeight = headerHeight,
-            selectedPrivatePeer = selectedPrivatePeer,
-            currentChannel = currentChannel,
-            nickname = nickname,
-            viewModel = viewModel,
-            colorScheme = colorScheme,
-            onSidebarToggle = { viewModel.showSidebar() },
-            onShowAppInfo = { viewModel.showAppInfo() },
-            onPanicClear = { viewModel.panicClearAllData() },
-            onLocationChannelsClick = { showLocationChannelsSheet = true }
-        )
-
-        val alpha by animateFloatAsState(
-            targetValue = if (showSidebar) 0.5f else 0f,
-            animationSpec = tween(
-                durationMillis = 300,
-                easing = EaseOutCubic
-            ), label = "overlayAlpha"
-        )
-
-        // Only render the background if it's visible
-        if (alpha > 0f) {
-            Box(
-                modifier = Modifier
-                    .fillMaxSize()
-                    .background(Color.Black.copy(alpha = alpha))
-                    .clickable { viewModel.hideSidebar() }
-                    .zIndex(1f)
-            )
-        }
-
-        AnimatedVisibility(
-            visible = showSidebar,
-            enter = slideInHorizontally(
-                initialOffsetX = { it },
-                animationSpec = tween(300, easing = EaseOutCubic)
-            ) + fadeIn(animationSpec = tween(300)),
-            exit = slideOutHorizontally(
-                targetOffsetX = { it },
-                animationSpec = tween(250, easing = EaseInCubic)
-            ) + fadeOut(animationSpec = tween(250)),
-            modifier = Modifier.zIndex(2f)
-        ) {
-            SidebarOverlay(
-                viewModel = viewModel,
-                onDismiss = { viewModel.hideSidebar() },
-                modifier = Modifier.fillMaxSize()
-            )
-        }
-    }
-
-    // Dialogs and Sheets
-    ChatDialogs(
-        showPasswordDialog = showPasswordDialog,
-        passwordPromptChannel = passwordPromptChannel,
-        passwordInput = passwordInput,
-        onPasswordChange = { passwordInput = it },
-        onPasswordConfirm = {
-            if (passwordInput.isNotEmpty()) {
-                val success = viewModel.joinChannel(passwordPromptChannel!!, passwordInput)
-                if (success) {
-                    showPasswordDialog = false
-                    passwordInput = ""
-                }
-            }
-        },
-        onPasswordDismiss = {
-            showPasswordDialog = false
-            passwordInput = ""
-        },
-        showAppInfo = showAppInfo,
-        onAppInfoDismiss = { viewModel.hideAppInfo() },
-        showLocationChannelsSheet = showLocationChannelsSheet,
-        onLocationChannelsSheetDismiss = { showLocationChannelsSheet = false },
-        viewModel = viewModel
->>>>>>> d3e2dce2
     )
 }
 
@@ -330,10 +242,8 @@
     colorScheme: ColorScheme,
     onSidebarToggle: () -> Unit,
     onShowAppInfo: () -> Unit,
-    onPanicClear: () -> Unit,
-    onLocationChannelsClick: () -> Unit
+    onPanicClear: () -> Unit
 ) {
-<<<<<<< HEAD
     TopAppBar(
         title = {
             ChatHeaderContent(
@@ -350,38 +260,6 @@
                 onSidebarClick = onSidebarToggle,
                 onTripleClick = onPanicClear,
                 onShowAppInfo = onShowAppInfo
-=======
-    Surface(
-        modifier = Modifier
-            .fillMaxWidth()
-            .height(headerHeight)
-            .zIndex(1f)
-            .windowInsetsPadding(WindowInsets.statusBars), // Only respond to status bar
-        color = colorScheme.background.copy(alpha = 0.95f),
-        shadowElevation = 8.dp
-    ) {
-        TopAppBar(
-            title = {
-                ChatHeaderContent(
-                    selectedPrivatePeer = selectedPrivatePeer,
-                    currentChannel = currentChannel,
-                    nickname = nickname,
-                    viewModel = viewModel,
-                    onBackClick = {
-                        when {
-                            selectedPrivatePeer != null -> viewModel.endPrivateChat()
-                            currentChannel != null -> viewModel.switchToChannel(null)
-                        }
-                    },
-                    onSidebarClick = onSidebarToggle,
-                    onTripleClick = onPanicClear,
-                    onShowAppInfo = onShowAppInfo,
-                    onLocationChannelsClick = onLocationChannelsClick
-                )
-            },
-            colors = TopAppBarDefaults.topAppBarColors(
-                containerColor = Color.Transparent
->>>>>>> d3e2dce2
             )
         },
         colors = TopAppBarDefaults.topAppBarColors(
@@ -398,14 +276,6 @@
     onPasswordChange: (String) -> Unit,
     onPasswordConfirm: () -> Unit,
     onPasswordDismiss: () -> Unit,
-<<<<<<< HEAD
-=======
-    showAppInfo: Boolean,
-    onAppInfoDismiss: () -> Unit,
-    showLocationChannelsSheet: Boolean,
-    onLocationChannelsSheetDismiss: () -> Unit,
-    viewModel: ChatViewModel
->>>>>>> d3e2dce2
 ) {
     // Password dialog
     PasswordPromptDialog(
@@ -430,13 +300,4 @@
         show = showAppInfo,
         onDismiss = onAppInfoDismiss
     )
-    
-    // Location channels sheet
-    if (showLocationChannelsSheet) {
-        LocationChannelsSheet(
-            isPresented = showLocationChannelsSheet,
-            onDismiss = onLocationChannelsSheetDismiss,
-            viewModel = viewModel
-        )
-    }
 }