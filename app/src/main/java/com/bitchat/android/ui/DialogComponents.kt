package com.bitchat.android.ui

import androidx.compose.foundation.layout.Column
import androidx.compose.foundation.layout.Spacer
import androidx.compose.foundation.layout.height
import androidx.compose.material3.AlertDialog
import androidx.compose.material3.MaterialTheme
import androidx.compose.material3.OutlinedTextField
import androidx.compose.material3.OutlinedTextFieldDefaults
import androidx.compose.material3.Text
import androidx.compose.material3.TextButton
import androidx.compose.runtime.Composable
import androidx.compose.ui.Modifier
import androidx.compose.ui.res.stringResource
import androidx.compose.ui.text.font.FontFamily
import androidx.compose.ui.unit.dp
import com.bitchat.android.R

/**
 * Dialog components for ChatScreen
 * Extracted from ChatScreen.kt for better organization
 */

@Composable
fun PasswordPromptDialog(
    show: Boolean,
    channelName: String?,
    passwordInput: String,
    onPasswordChange: (String) -> Unit,
    onConfirm: () -> Unit,
    onDismiss: () -> Unit
) {
    if (show && channelName != null) {
        val colorScheme = MaterialTheme.colorScheme

        AlertDialog(
            onDismissRequest = onDismiss,
            title = {
                Text(
                    text = stringResource(R.string.channel_password),
                    style = MaterialTheme.typography.titleMedium,
                    color = colorScheme.onSurface
                )
            },
            text = {
                Column {
                    Text(
                        text = stringResource(R.string.channel_password_prompt, channelName),
                        style = MaterialTheme.typography.bodyMedium,
                        color = colorScheme.onSurface
                    )
                    Spacer(modifier = Modifier.height(8.dp))

                    OutlinedTextField(
                        value = passwordInput,
                        onValueChange = onPasswordChange,
                        label = { Text(stringResource(R.string.channel_password_hint), style = MaterialTheme.typography.bodyMedium) },
                        textStyle = MaterialTheme.typography.bodyMedium.copy(
                            fontFamily = FontFamily.Monospace
                        ),
                        colors = OutlinedTextFieldDefaults.colors(
                            focusedBorderColor = colorScheme.primary,
                            unfocusedBorderColor = colorScheme.outline
                        )
                    )
                }
            },
            confirmButton = {
                TextButton(onClick = onConfirm) {
                    Text(
                        text = stringResource(R.string.join_channel),
                        style = MaterialTheme.typography.bodyMedium,
                        color = colorScheme.primary
                    )
                }
            },
            dismissButton = {
                TextButton(onClick = onDismiss) {
                    Text(
                        text = stringResource(R.string.cancel),
                        style = MaterialTheme.typography.bodyMedium,
                        color = colorScheme.onSurface
                    )
                }
            },
            containerColor = colorScheme.surface,
            tonalElevation = 8.dp
        )
    }
<<<<<<< HEAD
=======
}

@Composable
fun AppInfoDialog(
    show: Boolean,
    onDismiss: () -> Unit
) {
    if (show) {
        val colorScheme = MaterialTheme.colorScheme

        AlertDialog(
            onDismissRequest = onDismiss,
            title = {
                Text(
                    text = stringResource(R.string.app_info_title),
                    style = MaterialTheme.typography.titleMedium,
                    color = colorScheme.onSurface
                )
            },
            text = {
                Text(
                    text = stringResource(R.string.app_info_description),
                    style = MaterialTheme.typography.bodyMedium,
                    color = colorScheme.onSurface
                )
            },
            confirmButton = {
                TextButton(onClick = onDismiss) {
                    Text(
                        text = stringResource(R.string.ok),
                        style = MaterialTheme.typography.bodyMedium,
                        color = colorScheme.primary
                    )
                }
            },
            containerColor = colorScheme.surface,
            tonalElevation = 8.dp
        )
    }
>>>>>>> 65966513
}<|MERGE_RESOLUTION|>--- conflicted
+++ resolved
@@ -1,17 +1,10 @@
 package com.bitchat.android.ui
 
-import androidx.compose.foundation.layout.Column
-import androidx.compose.foundation.layout.Spacer
-import androidx.compose.foundation.layout.height
-import androidx.compose.material3.AlertDialog
-import androidx.compose.material3.MaterialTheme
-import androidx.compose.material3.OutlinedTextField
-import androidx.compose.material3.OutlinedTextFieldDefaults
-import androidx.compose.material3.Text
-import androidx.compose.material3.TextButton
-import androidx.compose.runtime.Composable
+import androidx.compose.foundation.layout.*
+import androidx.compose.material3.*
+import androidx.compose.runtime.*
 import androidx.compose.ui.Modifier
-import androidx.compose.ui.res.stringResource
+import androidx.compose.ui.graphics.Color
 import androidx.compose.ui.text.font.FontFamily
 import androidx.compose.ui.unit.dp
 import com.bitchat.android.R
@@ -87,46 +80,4 @@
             tonalElevation = 8.dp
         )
     }
-<<<<<<< HEAD
-=======
-}
-
-@Composable
-fun AppInfoDialog(
-    show: Boolean,
-    onDismiss: () -> Unit
-) {
-    if (show) {
-        val colorScheme = MaterialTheme.colorScheme
-
-        AlertDialog(
-            onDismissRequest = onDismiss,
-            title = {
-                Text(
-                    text = stringResource(R.string.app_info_title),
-                    style = MaterialTheme.typography.titleMedium,
-                    color = colorScheme.onSurface
-                )
-            },
-            text = {
-                Text(
-                    text = stringResource(R.string.app_info_description),
-                    style = MaterialTheme.typography.bodyMedium,
-                    color = colorScheme.onSurface
-                )
-            },
-            confirmButton = {
-                TextButton(onClick = onDismiss) {
-                    Text(
-                        text = stringResource(R.string.ok),
-                        style = MaterialTheme.typography.bodyMedium,
-                        color = colorScheme.primary
-                    )
-                }
-            },
-            containerColor = colorScheme.surface,
-            tonalElevation = 8.dp
-        )
-    }
->>>>>>> 65966513
 }