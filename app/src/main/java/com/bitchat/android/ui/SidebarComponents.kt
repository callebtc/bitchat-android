--- conflicted
+++ resolved
@@ -48,15 +48,11 @@
     val peerNicknames = viewModel.meshService.getPeerNicknames()
     val peerRSSI = viewModel.meshService.getPeerRSSI()
     
-<<<<<<< HEAD
     Box(
         modifier = modifier
             .background(Color.Black.copy(alpha = 0.5f))
             .clickable(indication = null, interactionSource = interactionSource) { onDismiss() }
     ) {
-=======
-    Box(modifier = modifier) {
->>>>>>> bff8b111
         Row(
             modifier = Modifier
                 .fillMaxHeight()
