package com.bitchat.android.ui

import android.util.Log
import androidx.compose.foundation.clickable
import androidx.compose.foundation.layout.*
import androidx.compose.material.icons.Icons
import androidx.compose.material.icons.filled.*
import androidx.compose.material.icons.outlined.*
import androidx.compose.material3.*
import androidx.compose.runtime.*
import androidx.compose.runtime.livedata.observeAsState
import androidx.compose.ui.Alignment
import androidx.compose.ui.Modifier
import androidx.compose.ui.graphics.Color
import androidx.compose.ui.res.stringResource
import androidx.compose.ui.text.font.FontFamily
import androidx.compose.ui.text.font.FontWeight
import androidx.compose.ui.text.input.ImeAction
import androidx.compose.ui.unit.dp
import androidx.compose.ui.unit.sp
import com.bitchat.android.R
import com.bitchat.android.core.ui.utils.singleOrTripleClickable

/**
 * Header components for ChatScreen
 * Extracted from ChatScreen.kt for better organization
 */

private fun isNicknameInvalid(nickname: String): Boolean {
    return nickname.trim().isEmpty()
}

@Composable
fun NicknameEditor(
    value: String,
    onValueChange: (String) -> Unit,
    modifier: Modifier = Modifier
) {
    val colorScheme = MaterialTheme.colorScheme
    val showDialog = remember { mutableStateOf(false) }

    if (showDialog.value) {
        NicknameEditDialog(
            currentNickname = value,
            onDismiss = { showDialog.value = false },
            onSave = { newNick ->
                onValueChange(newNick)
                showDialog.value = false
            }
        )
    }

    Row(
        verticalAlignment = Alignment.CenterVertically,
        modifier = modifier.clickable { showDialog.value = true }
    ) {
        Text(
            text = "@",
            style = MaterialTheme.typography.bodyMedium,
            color = colorScheme.primary.copy(alpha = 0.8f)
        )

        Text(
            text = value,
            style = MaterialTheme.typography.bodyMedium.copy(
                color = colorScheme.primary,
                fontFamily = FontFamily.Monospace
            ),
            modifier = Modifier
                .widthIn(max = 100.dp)
                .padding(start = 2.dp)
        )
    }
}


@Composable
fun PeerCounter(
    connectedPeers: List<String>,
    joinedChannels: Set<String>,
    hasUnreadChannels: Map<String, Int>,
    hasUnreadPrivateMessages: Set<String>,
    isConnected: Boolean,
    onClick: () -> Unit,
    modifier: Modifier = Modifier
) {
    val colorScheme = MaterialTheme.colorScheme

    Row(
        verticalAlignment = Alignment.CenterVertically,
        modifier = modifier
            .clickable { onClick() }
            .padding(end = 8.dp) // Added right margin to match "bitchat" logo spacing
    ) {
        if (hasUnreadChannels.values.any { it > 0 }) {
            // Channel icon in a Box to ensure consistent size with other icons
            Box(
                modifier = Modifier.size(16.dp),
                contentAlignment = Alignment.Center
            ) {
                Text(
                    text = "#",
                    style = MaterialTheme.typography.bodyMedium,
                    color = Color(0xFF0080FF),
                    fontSize = 16.sp
                )
            }
            Spacer(modifier = Modifier.width(6.dp))
        }

        if (hasUnreadPrivateMessages.isNotEmpty()) {
            // Filled mail icon to match sidebar style
            Icon(
                imageVector = Icons.Filled.Email,
                contentDescription = "Unread private messages",
                modifier = Modifier.size(16.dp),
                tint = Color(0xFFFF9500) // Orange to match private message theme
            )
            Spacer(modifier = Modifier.width(6.dp))
        }

        Icon(
            imageVector = Icons.Default.Person,
            contentDescription = "Connected peers",
            modifier = Modifier.size(16.dp),
            tint = if (isConnected) Color(0xFF00C851) else Color.Red
        )
        Spacer(modifier = Modifier.width(4.dp))
        Text(
            text = "${connectedPeers.size}",
            style = MaterialTheme.typography.bodyMedium,
            color = if (isConnected) Color(0xFF00C851) else Color.Red,
            fontSize = 16.sp,
            fontWeight = FontWeight.Medium
        )

        if (joinedChannels.isNotEmpty()) {
            Text(
                text = " · ⧉ ${joinedChannels.size}",
                style = MaterialTheme.typography.bodyMedium,
                color = if (isConnected) Color(0xFF00C851) else Color.Red,
                fontSize = 16.sp,
                fontWeight = FontWeight.Medium
            )
        }
    }
}

@Composable
fun ChatHeaderContent(
    selectedPrivatePeer: String?,
    currentChannel: String?,
    nickname: String,
    viewModel: ChatViewModel,
    onBackClick: () -> Unit,
    onSidebarClick: () -> Unit,
    onTripleClick: () -> Unit,
    onShowAppInfo: () -> Unit
) {
    val colorScheme = MaterialTheme.colorScheme

    when {
        selectedPrivatePeer != null -> {
            // Private chat header - ensure state synchronization
            val favoritePeers by viewModel.favoritePeers.observeAsState(emptySet())
            val fingerprint = viewModel.privateChatManager.getPeerFingerprint(selectedPrivatePeer)
            val isFavorite = favoritePeers.contains(fingerprint)
<<<<<<< HEAD

            Log.d(
                "ChatHeader",
                "Header recomposing: peer=$selectedPrivatePeer, fingerprint=$fingerprint, isFav=$isFavorite"
            )

=======
            val hasEncryption = viewModel.meshService.shouldShowEncryptionIcon(selectedPrivatePeer)
            
            Log.d("ChatHeader", "Header recomposing: peer=$selectedPrivatePeer, fingerprint=$fingerprint, isFav=$isFavorite, encrypted=$hasEncryption")
            
>>>>>>> c3c39583
            PrivateChatHeader(
                peerID = selectedPrivatePeer,
                peerNicknames = viewModel.meshService.getPeerNicknames(),
                isFavorite = isFavorite,
                hasEncryption = hasEncryption,
                onBackClick = onBackClick,
                onToggleFavorite = { viewModel.toggleFavorite(selectedPrivatePeer) }
            )
        }

        currentChannel != null -> {
            // Channel header
            ChannelHeader(
                channel = currentChannel,
                onBackClick = onBackClick,
                onLeaveChannel = { viewModel.leaveChannel(currentChannel) },
                onSidebarClick = onSidebarClick
            )
        }

        else -> {
            // Main header
            MainHeader(
                nickname = nickname,
                onNicknameChange = viewModel::setNickname,
                onTitleClick = onShowAppInfo,
                onTripleTitleClick = onTripleClick,
                onSidebarClick = onSidebarClick,
                viewModel = viewModel
            )
        }
    }
}

@Composable
private fun PrivateChatHeader(
    peerID: String,
    peerNicknames: Map<String, String>,
    isFavorite: Boolean,
    hasEncryption: Boolean,
    onBackClick: () -> Unit,
    onToggleFavorite: () -> Unit
) {
    val colorScheme = MaterialTheme.colorScheme
    val peerNickname = peerNicknames[peerID] ?: peerID

    Box(modifier = Modifier.fillMaxWidth()) {
        // Back button - positioned all the way to the left with minimal margin
        Button(
            onClick = onBackClick,
            colors = ButtonDefaults.buttonColors(
                containerColor = Color.Transparent,
                contentColor = colorScheme.primary
            ),
            contentPadding = PaddingValues(
                horizontal = 4.dp,
                vertical = 4.dp
            ), // Reduced horizontal padding
            modifier = Modifier
                .align(Alignment.CenterStart)
                .offset(x = (-8).dp) // Move even further left to minimize margin
        ) {
            Row(
                verticalAlignment = Alignment.CenterVertically
            ) {
                Icon(
                    imageVector = Icons.Filled.ArrowBack,
                    contentDescription = "Back",
                    modifier = Modifier.size(16.dp),
                    tint = colorScheme.primary
                )
                Spacer(modifier = Modifier.width(4.dp))
                Text(
                    text = "back",
                    style = MaterialTheme.typography.bodyMedium,
                    color = colorScheme.primary
                )
            }
        }

        // Title - perfectly centered regardless of other elements
        Row(
            verticalAlignment = Alignment.CenterVertically,
            modifier = Modifier.align(Alignment.Center)
        ) {
            Icon(
                imageVector = Icons.Filled.Lock,
                contentDescription = "Private chat",
                modifier = Modifier.size(16.dp),
                tint = Color(0xFFFF9500) // Orange to match private message theme
            )
            
            // Show encryption status icon if session is established
            if (hasEncryption) {
                Spacer(modifier = Modifier.width(2.dp))
                Icon(
                    imageVector = Icons.Filled.Security,
                    contentDescription = "End-to-end encrypted",
                    modifier = Modifier.size(14.dp),
                    tint = Color(0xFF00C851) // Green to indicate verified encryption
                )
            }
            
            Spacer(modifier = Modifier.width(4.dp))
            Text(
                text = peerNickname,
                style = MaterialTheme.typography.titleMedium,
                color = Color(0xFFFF9500) // Orange
            )
        }

        // Favorite button - positioned on the right
        IconButton(
            onClick = {
                Log.d(
                    "ChatHeader",
                    "Header toggle favorite: peerID=$peerID, currentFavorite=$isFavorite"
                )
                onToggleFavorite()
            },
            modifier = Modifier.align(Alignment.CenterEnd)
        ) {
            Icon(
                imageVector = if (isFavorite) Icons.Filled.Star else Icons.Outlined.Star,
                contentDescription = if (isFavorite) "Remove from favorites" else "Add to favorites",
                modifier = Modifier.size(18.dp), // Slightly larger than sidebar icon
                tint = if (isFavorite) Color(0xFFFFD700) else Color(0xFF4CAF50) // Yellow for filled, green for outlined
            )
        }
    }
}

@Composable
private fun ChannelHeader(
    channel: String,
    onBackClick: () -> Unit,
    onLeaveChannel: () -> Unit,
    onSidebarClick: () -> Unit
) {
    val colorScheme = MaterialTheme.colorScheme

    Box(modifier = Modifier.fillMaxWidth()) {
        // Back button - positioned all the way to the left with minimal margin
        Button(
            onClick = onBackClick,
            colors = ButtonDefaults.buttonColors(
                containerColor = Color.Transparent,
                contentColor = colorScheme.primary
            ),
            contentPadding = PaddingValues(
                horizontal = 4.dp,
                vertical = 4.dp
            ), // Reduced horizontal padding
            modifier = Modifier
                .align(Alignment.CenterStart)
                .offset(x = (-8).dp) // Move even further left to minimize margin
        ) {
            Row(
                verticalAlignment = Alignment.CenterVertically
            ) {
                Icon(
                    imageVector = Icons.Filled.ArrowBack,
                    contentDescription = stringResource(R.string.back),
                    modifier = Modifier.size(16.dp),
                    tint = colorScheme.primary
                )
                Spacer(modifier = Modifier.width(4.dp))
                Text(
                    text = stringResource(R.string.back_label),
                    style = MaterialTheme.typography.bodyMedium,
                    color = colorScheme.primary
                )
            }
        }

        // Title - perfectly centered regardless of other elements
        Text(
            text = "channel: $channel",
            style = MaterialTheme.typography.titleMedium,
            color = Color(0xFFFF9500), // Orange to match input field
            modifier = Modifier
                .align(Alignment.Center)
                .clickable { onSidebarClick() }
        )

        // Leave button - positioned on the right
        TextButton(
            onClick = onLeaveChannel,
            modifier = Modifier.align(Alignment.CenterEnd)
        ) {
            Text(
                text = stringResource(R.string.leave),
                style = MaterialTheme.typography.bodySmall,
                color = Color.Red
            )
        }
    }
}

@Composable
private fun MainHeader(
    nickname: String,
    onNicknameChange: (String) -> Unit,
    onTitleClick: () -> Unit,
    onTripleTitleClick: () -> Unit,
    onSidebarClick: () -> Unit,
    viewModel: ChatViewModel
) {
    val colorScheme = MaterialTheme.colorScheme
    val connectedPeers by viewModel.connectedPeers.observeAsState(emptyList())
    val joinedChannels by viewModel.joinedChannels.observeAsState(emptySet())
    val hasUnreadChannels by viewModel.unreadChannelMessages.observeAsState(emptyMap())
    val hasUnreadPrivateMessages by viewModel.unreadPrivateMessages.observeAsState(emptySet())
    val isConnected by viewModel.isConnected.observeAsState(false)

    Row(
        modifier = Modifier.fillMaxWidth(),
        horizontalArrangement = Arrangement.SpaceBetween,
        verticalAlignment = Alignment.CenterVertically
    ) {
        Row(
            modifier = Modifier.fillMaxHeight(),
            verticalAlignment = Alignment.CenterVertically
        ) {
            Text(
                text = stringResource(R.string.bitchat),
                style = MaterialTheme.typography.headlineSmall,
                color = colorScheme.primary,
                modifier = Modifier.singleOrTripleClickable(
                    onSingleClick = onTitleClick,
                    onTripleClick = onTripleTitleClick
                )
            )

            Spacer(modifier = Modifier.width(8.dp))

            NicknameEditor(
                value = nickname,
                onValueChange = onNicknameChange
            )
        }

        PeerCounter(
            connectedPeers = connectedPeers.filter { it != viewModel.meshService.myPeerID },
            joinedChannels = joinedChannels,
            hasUnreadChannels = hasUnreadChannels,
            hasUnreadPrivateMessages = hasUnreadPrivateMessages,
            isConnected = isConnected,
            onClick = onSidebarClick
        )
    }
}


@Composable
fun NicknameEditDialog(
    currentNickname: String,
    onDismiss: () -> Unit,
    onSave: (String) -> Unit
) {
    var nicknameInput by remember { mutableStateOf(currentNickname) }
    val isInvalid = isNicknameInvalid(nicknameInput)

    AlertDialog(
        onDismissRequest = onDismiss,
        title = { Text(stringResource(R.string.edit_nickname_dialog_title)) },
        text = {
            Column {
                OutlinedTextField(
                    value = nicknameInput,
                    onValueChange = { nicknameInput = it },
                    label = { Text(stringResource(R.string.nickname_label)) },
                    singleLine = true,
                    isError = isInvalid
                )
                if (isInvalid) {
                    Text(
                        stringResource(R.string.nickname_empty_error),
                        color = MaterialTheme.colorScheme.error,
                        style = MaterialTheme.typography.bodySmall
                    )
                }
            }
        },
        confirmButton = {
            TextButton(
                onClick = { onSave(nicknameInput.trim()) },
                enabled = !isInvalid
            ) {
                Text(stringResource(R.string.save_button))
            }
        },
        dismissButton = {
            TextButton(onClick = onDismiss) {
                Text(stringResource(R.string.cancel_button))
            }
        }
    )
}<|MERGE_RESOLUTION|>--- conflicted
+++ resolved
@@ -165,19 +165,12 @@
             val favoritePeers by viewModel.favoritePeers.observeAsState(emptySet())
             val fingerprint = viewModel.privateChatManager.getPeerFingerprint(selectedPrivatePeer)
             val isFavorite = favoritePeers.contains(fingerprint)
-<<<<<<< HEAD
-
-            Log.d(
-                "ChatHeader",
-                "Header recomposing: peer=$selectedPrivatePeer, fingerprint=$fingerprint, isFav=$isFavorite"
-            )
-
-=======
+
             val hasEncryption = viewModel.meshService.shouldShowEncryptionIcon(selectedPrivatePeer)
             
             Log.d("ChatHeader", "Header recomposing: peer=$selectedPrivatePeer, fingerprint=$fingerprint, isFav=$isFavorite, encrypted=$hasEncryption")
             
->>>>>>> c3c39583
+
             PrivateChatHeader(
                 peerID = selectedPrivatePeer,
                 peerNicknames = viewModel.meshService.getPeerNicknames(),
