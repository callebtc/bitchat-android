package com.bitchat.android.ui

import android.app.NotificationChannel
import android.app.NotificationManager
import android.app.PendingIntent
import android.content.Context
import android.content.Intent
import android.os.Build
import android.util.Log
import androidx.core.app.NotificationCompat
import androidx.core.app.Person
import androidx.core.app.NotificationManagerCompat
import com.bitchat.android.MainActivity
import com.bitchat.android.R
import com.bitchat.android.util.NotificationIntervalManager
import java.util.concurrent.ConcurrentHashMap

/**
 * Enhanced notification manager for direct messages and geohash chats with production-ready features:
 * - Notification grouping per sender/geohash
 * - Click handling to open specific DM or geohash chat
 * - App background state awareness
 * - Support for mention notifications in geohash chats
 * - Support for first message notifications in geohash chats
 * - Proper notification management and cleanup
 * - Active peers notification
 */
class NotificationManager(
  private val context: Context,
  private val notificationManagerCompat: NotificationManagerCompat,
  private val notificationIntervalManager: NotificationIntervalManager
) {

    companion object {
        private const val TAG = "NotificationManager"
        private const val CHANNEL_ID = "bitchat_dm_notifications"
        private const val GEOHASH_CHANNEL_ID = "bitchat_geohash_notifications"
        private const val GROUP_KEY_DM = "bitchat_dm_group"
        private const val GROUP_KEY_GEOHASH = "bitchat_geohash_group"
        private const val NOTIFICATION_REQUEST_CODE = 1000
        private const val GEOHASH_NOTIFICATION_REQUEST_CODE = 2000
        private const val SUMMARY_NOTIFICATION_ID = 999
<<<<<<< HEAD
        private const val ACTIVE_PEERS_NOTIFICATION_ID = 998
        private const val ACTIVE_PEERS_NOTIFICATION_TIME_INTERVAL = 300_000L

=======
        private const val GEOHASH_SUMMARY_NOTIFICATION_ID = 998
        
>>>>>>> 6fe6e049
        // Intent extras for notification handling
        const val EXTRA_OPEN_PRIVATE_CHAT = "open_private_chat"
        const val EXTRA_OPEN_GEOHASH_CHAT = "open_geohash_chat"
        const val EXTRA_PEER_ID = "peer_id"
        const val EXTRA_SENDER_NICKNAME = "sender_nickname"
        const val EXTRA_GEOHASH = "geohash"
    }

    private val systemNotificationManager = context.getSystemService(Context.NOTIFICATION_SERVICE) as NotificationManager
    
    // Track pending notifications per sender to enable grouping
    private val pendingNotifications = ConcurrentHashMap<String, MutableList<PendingNotification>>()
    private val pendingGeohashNotifications = ConcurrentHashMap<String, MutableList<GeohashNotification>>()
    
    // Track app background state
    @Volatile
    private var isAppInBackground = false
    
    // Track current view state
    @Volatile
    private var currentPrivateChatPeer: String? = null
    
    @Volatile
    private var currentGeohash: String? = null

    data class PendingNotification(
        val senderPeerID: String,
        val senderNickname: String, 
        val messageContent: String,
        val timestamp: Long
    )
    
    data class GeohashNotification(
        val geohash: String,
        val senderNickname: String,
        val messageContent: String,
        val timestamp: Long,
        val isMention: Boolean,
        val isFirstMessage: Boolean
    )

    init {
        createNotificationChannel()
    }

    private fun createNotificationChannel() {
        if (Build.VERSION.SDK_INT >= Build.VERSION_CODES.O) {
            // DM notifications channel
            val dmName = "Direct Messages"
            val dmDescriptionText = "Notifications for private messages from other users"
            val dmImportance = NotificationManager.IMPORTANCE_HIGH
            val dmChannel = NotificationChannel(CHANNEL_ID, dmName, dmImportance).apply {
                description = dmDescriptionText
                enableVibration(true)
                setShowBadge(true)
            }
            systemNotificationManager.createNotificationChannel(dmChannel)
            
            // Geohash notifications channel
            val geohashName = "Geohash Chats"
            val geohashDescriptionText = "Notifications for mentions and messages in geohash location channels"
            val geohashImportance = NotificationManager.IMPORTANCE_HIGH
            val geohashChannel = NotificationChannel(GEOHASH_CHANNEL_ID, geohashName, geohashImportance).apply {
                description = geohashDescriptionText
                enableVibration(true)
                setShowBadge(true)
            }
            systemNotificationManager.createNotificationChannel(geohashChannel)
        }
    }

    /**
     * Update app background state - notifications should only be shown when app is backgrounded
     */
    fun setAppBackgroundState(inBackground: Boolean) {
        isAppInBackground = inBackground
        Log.d(TAG, "App background state changed: $inBackground")
    }

    /**
     * Update current private chat peer - affects notification logic
     */
    fun setCurrentPrivateChatPeer(peerID: String?) {
        currentPrivateChatPeer = peerID
        Log.d(TAG, "Current private chat peer changed: $peerID")
    }
    
    /**
     * Update current geohash - affects notification logic for geohash chats
     */
    fun setCurrentGeohash(geohash: String?) {
        currentGeohash = geohash
        Log.d(TAG, "Current geohash changed: $geohash")
    }

    /**
     * Show a notification for a private message with proper grouping and state awareness
     */
    fun showPrivateMessageNotification(senderPeerID: String, senderNickname: String, messageContent: String) {
        // Only show notifications if app is in background OR user is not viewing this specific chat
        val shouldNotify = isAppInBackground || (!isAppInBackground && currentPrivateChatPeer != senderPeerID)
        
        if (!shouldNotify) {
            Log.d(TAG, "Skipping notification - app in foreground and viewing chat with $senderNickname")
            return
        }

        Log.d(TAG, "Showing notification for message from $senderNickname (peerID: $senderPeerID)")

        val notification = PendingNotification(
            senderPeerID = senderPeerID,
            senderNickname = senderNickname,
            messageContent = messageContent,
            timestamp = System.currentTimeMillis()
        )

        // Add to pending notifications for this sender
        pendingNotifications.computeIfAbsent(senderPeerID) { mutableListOf() }.add(notification)

        // Create or update notification for this sender
        showNotificationForSender(senderPeerID)
        
        // Update summary notification if we have multiple senders
        if (pendingNotifications.size > 1) {
            showSummaryNotification()
        }
    }

    fun showActiveUserNotification(peers: List<String>) {
        val currentTime = System.currentTimeMillis()
        val activePeerNotificationIntervalExceeded =
          (currentTime - notificationIntervalManager.lastNetworkNotificationTime) > ACTIVE_PEERS_NOTIFICATION_TIME_INTERVAL
        val newPeers = peers - notificationIntervalManager.recentlySeenPeers
        if (isAppInBackground && activePeerNotificationIntervalExceeded && newPeers.isNotEmpty()) {
            Log.d(TAG, "Showing notification for active peers")
            showNotificationForActivePeers(peers.size)
            notificationIntervalManager.setLastNetworkNotificationTime(currentTime)
            notificationIntervalManager.recentlySeenPeers.addAll(newPeers)
        } else {
            Log.d(TAG, "Skipping notification - app in foreground or it has been less than 5 minutes since last active peer notification")
            return
        }
    }

    private fun showNotificationForSender(senderPeerID: String) {
        val notifications = pendingNotifications[senderPeerID] ?: return
        if (notifications.isEmpty()) return

        val latestNotification = notifications.last()
        val messageCount = notifications.size

        // Create intent to open the specific private chat
        val intent = Intent(context, MainActivity::class.java).apply {
            flags = Intent.FLAG_ACTIVITY_SINGLE_TOP or Intent.FLAG_ACTIVITY_CLEAR_TOP
            putExtra(EXTRA_OPEN_PRIVATE_CHAT, true)
            putExtra(EXTRA_PEER_ID, senderPeerID)
            putExtra(EXTRA_SENDER_NICKNAME, latestNotification.senderNickname)
        }

        val pendingIntent = PendingIntent.getActivity(
            context,
            NOTIFICATION_REQUEST_CODE + senderPeerID.hashCode(),
            intent,
            PendingIntent.FLAG_IMMUTABLE or PendingIntent.FLAG_UPDATE_CURRENT
        )

        // Create person for better notification styling
        val person = Person.Builder()
            .setName(latestNotification.senderNickname)
            .setKey(senderPeerID)
            .build()

        // Build notification content
        val contentText = if (messageCount == 1) {
            latestNotification.messageContent
        } else {
            "${latestNotification.messageContent} (+${messageCount - 1} more)"
        }

        val contentTitle = if (messageCount == 1) {
            latestNotification.senderNickname
        } else {
            "${latestNotification.senderNickname} ($messageCount messages)"
        }

        val builder = NotificationCompat.Builder(context, CHANNEL_ID)
            .setSmallIcon(R.drawable.ic_notification)
            .setContentTitle(contentTitle)
            .setContentText(contentText)
            .setContentIntent(pendingIntent)
            .setAutoCancel(true)
            .setPriority(NotificationCompat.PRIORITY_HIGH)
            .setCategory(NotificationCompat.CATEGORY_MESSAGE)
            .addPerson(person)
            .setShowWhen(true)
            .setWhen(latestNotification.timestamp)

        // Add to notification group if we have multiple senders
        if (pendingNotifications.size > 1) {
            builder.setGroup(GROUP_KEY_DM)
        }

        // Add style for multiple messages
        if (messageCount > 1) {
            val style = NotificationCompat.InboxStyle()
                .setBigContentTitle(contentTitle)
            
            // Show last few messages in expanded view
            notifications.takeLast(5).forEach { notif ->
                style.addLine(notif.messageContent)
            }
            
            if (messageCount > 5) {
                style.setSummaryText("and ${messageCount - 5} more")
            }
            
            builder.setStyle(style)
        } else {
            // Single message - use BigTextStyle for long messages
            builder.setStyle(
                NotificationCompat.BigTextStyle()
                    .bigText(latestNotification.messageContent)
            )
        }

        // Use sender peer ID hash as notification ID to group messages from same sender
        val notificationId = senderPeerID.hashCode()
        notificationManagerCompat.notify(notificationId, builder.build())

        Log.d(TAG, "Displayed notification for $contentTitle with ID $notificationId")
    }

    private fun showNotificationForActivePeers(peersSize: Int) {
        // Create intent to open the app
        val intent = Intent(context, MainActivity::class.java).apply {
            flags = Intent.FLAG_ACTIVITY_SINGLE_TOP or Intent.FLAG_ACTIVITY_CLEAR_TOP
        }

        val pendingIntent = PendingIntent.getActivity(
          context,
          ACTIVE_PEERS_NOTIFICATION_ID,
          intent,
          PendingIntent.FLAG_IMMUTABLE or PendingIntent.FLAG_UPDATE_CURRENT
        )

        // Build notification content
        val contentTitle = "👥 bitchatters nearby!"
        val contentText = if (peersSize == 1) {
            "1 person around"
        } else {
            "$peersSize people around"
        }

        val builder = NotificationCompat.Builder(context, CHANNEL_ID)
          .setSmallIcon(R.drawable.ic_notification)
          .setContentTitle(contentTitle)
          .setContentText(contentText)
          .setContentIntent(pendingIntent)
          .setAutoCancel(true)
          .setPriority(NotificationCompat.PRIORITY_MIN)
          .setCategory(NotificationCompat.CATEGORY_MESSAGE)
          .setShowWhen(true)
          .setWhen(System.currentTimeMillis())

        notificationManagerCompat.notify(ACTIVE_PEERS_NOTIFICATION_ID, builder.build())
        Log.d(TAG, "Displayed notification for $contentTitle with ID $ACTIVE_PEERS_NOTIFICATION_ID")
    }
    private fun showSummaryNotification() {
        if (pendingNotifications.isEmpty()) return

        val totalMessages = pendingNotifications.values.sumOf { it.size }
        val senderCount = pendingNotifications.size

        val intent = Intent(context, MainActivity::class.java).apply {
            flags = Intent.FLAG_ACTIVITY_SINGLE_TOP or Intent.FLAG_ACTIVITY_CLEAR_TOP
        }

        val pendingIntent = PendingIntent.getActivity(
            context,
            NOTIFICATION_REQUEST_CODE,
            intent,
            PendingIntent.FLAG_IMMUTABLE or PendingIntent.FLAG_UPDATE_CURRENT
        )

        val builder = NotificationCompat.Builder(context, CHANNEL_ID)
            .setSmallIcon(R.drawable.ic_notification)
            .setContentTitle("bitchat")
            .setContentText("$totalMessages messages from $senderCount people")
            .setContentIntent(pendingIntent)
            .setAutoCancel(true)
            .setPriority(NotificationCompat.PRIORITY_HIGH)
            .setCategory(NotificationCompat.CATEGORY_MESSAGE)
            .setGroup(GROUP_KEY_DM)
            .setGroupSummary(true)

        // Add inbox style showing recent senders
        val style = NotificationCompat.InboxStyle()
            .setBigContentTitle("New Messages")
            
        pendingNotifications.entries.take(5).forEach { (peerID, notifications) ->
            val latestNotif = notifications.last()
            val count = notifications.size
            val line = if (count == 1) {
                "${latestNotif.senderNickname}: ${latestNotif.messageContent}"
            } else {
                "${latestNotif.senderNickname}: $count messages"
            }
            style.addLine(line)
        }
        
        if (pendingNotifications.size > 5) {
            style.setSummaryText("and ${pendingNotifications.size - 5} more conversations")
        }
        
        builder.setStyle(style)

        notificationManagerCompat.notify(SUMMARY_NOTIFICATION_ID, builder.build())

        Log.d(TAG, "Displayed summary notification for $senderCount senders")
    }

    /**
     * Clear notifications for a specific sender (e.g., when user opens their chat)
     */
    fun clearNotificationsForSender(senderPeerID: String) {
        pendingNotifications.remove(senderPeerID)
        
        // Cancel the individual notification
        val notificationId = senderPeerID.hashCode()
        notificationManagerCompat.cancel(notificationId)

        // Update or remove summary notification
        if (pendingNotifications.isEmpty()) {
            notificationManagerCompat.cancel(SUMMARY_NOTIFICATION_ID)
        } else if (pendingNotifications.size == 1) {
            // Only one sender left, remove group summary
            notificationManagerCompat.cancel(SUMMARY_NOTIFICATION_ID)
        } else {
            // Update summary notification
            showSummaryNotification()
        }
        
        Log.d(TAG, "Cleared notifications for sender: $senderPeerID")
    }

    /**
     * Show a notification for a geohash message with mention or first message
     */
    fun showGeohashNotification(
        geohash: String,
        senderNickname: String,
        messageContent: String,
        isMention: Boolean = false,
        isFirstMessage: Boolean = false
    ) {
        // Only show notifications if app is in background OR user is not viewing this specific geohash
        val shouldNotify = isAppInBackground || (!isAppInBackground && currentGeohash != geohash)
        
        if (!shouldNotify) {
            Log.d(TAG, "Skipping geohash notification - app in foreground and viewing geohash $geohash")
            return
        }

        Log.d(TAG, "Showing geohash notification for $geohash from $senderNickname (mention: $isMention, first: $isFirstMessage)")

        val notification = GeohashNotification(
            geohash = geohash,
            senderNickname = senderNickname,
            messageContent = messageContent,
            timestamp = System.currentTimeMillis(),
            isMention = isMention,
            isFirstMessage = isFirstMessage
        )

        // Add to pending notifications for this geohash
        pendingGeohashNotifications.computeIfAbsent(geohash) { mutableListOf() }.add(notification)

        // Create or update notification for this geohash
        showNotificationForGeohash(geohash)
        
        // Update summary notification if we have multiple geohashes
        if (pendingGeohashNotifications.size > 1) {
            showGeohashSummaryNotification()
        }
    }
    
    private fun showNotificationForGeohash(geohash: String) {
        val notifications = pendingGeohashNotifications[geohash] ?: return
        if (notifications.isEmpty()) return

        val latestNotification = notifications.last()
        val messageCount = notifications.size
        val mentionCount = notifications.count { it.isMention }
        val firstMessageCount = notifications.count { it.isFirstMessage }

        // Create intent to open the specific geohash chat
        val intent = Intent(context, MainActivity::class.java).apply {
            flags = Intent.FLAG_ACTIVITY_SINGLE_TOP or Intent.FLAG_ACTIVITY_CLEAR_TOP
            putExtra(EXTRA_OPEN_GEOHASH_CHAT, true)
            putExtra(EXTRA_GEOHASH, geohash)
        }

        val pendingIntent = PendingIntent.getActivity(
            context,
            GEOHASH_NOTIFICATION_REQUEST_CODE + geohash.hashCode(),
            intent,
            PendingIntent.FLAG_IMMUTABLE or PendingIntent.FLAG_UPDATE_CURRENT
        )

        // Build notification content
        val contentTitle = when {
            mentionCount > 0 && firstMessageCount > 0 -> "Mentioned in #$geohash (+${messageCount - 1} more)"
            mentionCount > 0 -> if (mentionCount == 1) "Mentioned in #$geohash" else "$mentionCount mentions in #$geohash"
            firstMessageCount > 0 -> "New activity in #$geohash"
            else -> "Messages in #$geohash"
        }
        
        val contentText = when {
            latestNotification.isMention -> "${latestNotification.senderNickname}: ${latestNotification.messageContent}"
            latestNotification.isFirstMessage -> "${latestNotification.senderNickname} joined the conversation"
            else -> "${latestNotification.senderNickname}: ${latestNotification.messageContent}"
        }

        val builder = NotificationCompat.Builder(context, GEOHASH_CHANNEL_ID)
            .setSmallIcon(R.drawable.ic_notification)
            .setContentTitle(contentTitle)
            .setContentText(contentText)
            .setContentIntent(pendingIntent)
            .setAutoCancel(true)
            .setPriority(if (latestNotification.isMention) NotificationCompat.PRIORITY_HIGH else NotificationCompat.PRIORITY_DEFAULT)
            .setCategory(NotificationCompat.CATEGORY_MESSAGE)
            .setShowWhen(true)
            .setWhen(latestNotification.timestamp)

        // Add to notification group if we have multiple geohashes
        if (pendingGeohashNotifications.size > 1) {
            builder.setGroup(GROUP_KEY_GEOHASH)
        }

        // Add style for multiple messages
        if (messageCount > 1) {
            val style = NotificationCompat.InboxStyle()
                .setBigContentTitle(contentTitle)
            
            // Show last few messages in expanded view
            notifications.takeLast(5).forEach { notif ->
                val prefix = when {
                    notif.isMention -> "💬 "
                    notif.isFirstMessage -> "👋 "
                    else -> ""
                }
                style.addLine("$prefix${notif.senderNickname}: ${notif.messageContent}")
            }
            
            if (messageCount > 5) {
                style.setSummaryText("and ${messageCount - 5} more")
            }
            
            builder.setStyle(style)
        } else {
            // Single message - use BigTextStyle for long messages
            builder.setStyle(
                NotificationCompat.BigTextStyle()
                    .bigText(contentText)
            )
        }

        // Use geohash hash as notification ID to group messages from same geohash
        val notificationId = 3000 + geohash.hashCode()
        notificationManager.notify(notificationId, builder.build())
        
        Log.d(TAG, "Displayed geohash notification for $contentTitle with ID $notificationId")
    }
    
    private fun showGeohashSummaryNotification() {
        if (pendingGeohashNotifications.isEmpty()) return

        val totalMessages = pendingGeohashNotifications.values.sumOf { it.size }
        val geohashCount = pendingGeohashNotifications.size
        val totalMentions = pendingGeohashNotifications.values.sumOf { notifications ->
            notifications.count { it.isMention }
        }

        val intent = Intent(context, MainActivity::class.java).apply {
            flags = Intent.FLAG_ACTIVITY_SINGLE_TOP or Intent.FLAG_ACTIVITY_CLEAR_TOP
        }

        val pendingIntent = PendingIntent.getActivity(
            context,
            GEOHASH_NOTIFICATION_REQUEST_CODE,
            intent,
            PendingIntent.FLAG_IMMUTABLE or PendingIntent.FLAG_UPDATE_CURRENT
        )

        val contentTitle = if (totalMentions > 0) {
            "bitchat - $totalMentions mentions"
        } else {
            "bitchat - location chats"
        }
        
        val contentText = "$totalMessages messages from $geohashCount locations"

        val builder = NotificationCompat.Builder(context, GEOHASH_CHANNEL_ID)
            .setSmallIcon(R.drawable.ic_notification)
            .setContentTitle(contentTitle)
            .setContentText(contentText)
            .setContentIntent(pendingIntent)
            .setAutoCancel(true)
            .setPriority(NotificationCompat.PRIORITY_HIGH)
            .setCategory(NotificationCompat.CATEGORY_MESSAGE)
            .setGroup(GROUP_KEY_GEOHASH)
            .setGroupSummary(true)

        // Add inbox style showing recent geohashes
        val style = NotificationCompat.InboxStyle()
            .setBigContentTitle("New Location Messages")
            
        pendingGeohashNotifications.entries.take(5).forEach { (geohash, notifications) ->
            val mentionCount = notifications.count { it.isMention }
            val messageCount = notifications.size
            val line = when {
                mentionCount > 0 -> "#$geohash: $mentionCount mentions (+${messageCount - mentionCount} more)"
                messageCount == 1 -> "#$geohash: 1 message"
                else -> "#$geohash: $messageCount messages"
            }
            style.addLine(line)
        }
        
        if (pendingGeohashNotifications.size > 5) {
            style.setSummaryText("and ${pendingGeohashNotifications.size - 5} more locations")
        }
        
        builder.setStyle(style)

        notificationManager.notify(GEOHASH_SUMMARY_NOTIFICATION_ID, builder.build())
        
        Log.d(TAG, "Displayed geohash summary notification for $geohashCount locations")
    }

    /**
     * Clear notifications for a specific geohash (e.g., when user opens that chat)
     */
    fun clearNotificationsForGeohash(geohash: String) {
        pendingGeohashNotifications.remove(geohash)
        
        // Cancel the individual notification
        val notificationId = 3000 + geohash.hashCode()
        notificationManager.cancel(notificationId)
        
        // Update or remove summary notification
        if (pendingGeohashNotifications.isEmpty()) {
            notificationManager.cancel(GEOHASH_SUMMARY_NOTIFICATION_ID)
        } else if (pendingGeohashNotifications.size == 1) {
            // Only one geohash left, remove group summary
            notificationManager.cancel(GEOHASH_SUMMARY_NOTIFICATION_ID)
        } else {
            // Update summary notification
            showGeohashSummaryNotification()
        }
        
        Log.d(TAG, "Cleared notifications for geohash: $geohash")
    }
    
    /**
     * Show a notification for a mesh mention (@username format)
     */
    fun showMeshMentionNotification(
        senderNickname: String,
        messageContent: String,
        senderPeerID: String? = null
    ) {
        // Only show notifications if app is in background OR user is not viewing mesh chat
        // User is viewing mesh chat when: not in private chat AND not in geohash chat
        val isViewingMeshChat = currentPrivateChatPeer == null && currentGeohash == null
        val shouldNotify = isAppInBackground || (!isAppInBackground && !isViewingMeshChat)
        
        if (!shouldNotify) {
            Log.d(TAG, "Skipping mesh mention notification - app in foreground and viewing mesh chat")
            return
        }

        Log.d(TAG, "Showing mesh mention notification from $senderNickname")

        // Use a special key for mesh mentions to group them together
        val meshMentionKey = "mesh_mentions"
        val notification = PendingNotification(
            senderPeerID = senderPeerID ?: meshMentionKey,
            senderNickname = senderNickname,
            messageContent = messageContent,
            timestamp = System.currentTimeMillis()
        )

        // Add to pending notifications for mesh mentions
        pendingNotifications.computeIfAbsent(meshMentionKey) { mutableListOf() }.add(notification)

        // Create or update notification for mesh mentions
        showNotificationForMeshMentions()
        
        // Update summary notification if we have multiple senders
        if (pendingNotifications.size > 1) {
            showSummaryNotification()
        }
    }
    
    private fun showNotificationForMeshMentions() {
        val notifications = pendingNotifications["mesh_mentions"] ?: return
        if (notifications.isEmpty()) return

        val latestNotification = notifications.last()
        val messageCount = notifications.size

        // Create intent to open the mesh chat (no specific peer, just main chat)
        val intent = Intent(context, MainActivity::class.java).apply {
            flags = Intent.FLAG_ACTIVITY_SINGLE_TOP or Intent.FLAG_ACTIVITY_CLEAR_TOP
            // No specific chat to open, just bring the app to foreground
        }

        val pendingIntent = PendingIntent.getActivity(
            context,
            NOTIFICATION_REQUEST_CODE + "mesh_mentions".hashCode(),
            intent,
            PendingIntent.FLAG_IMMUTABLE or PendingIntent.FLAG_UPDATE_CURRENT
        )

        // Build notification content
        val contentTitle = if (messageCount == 1) {
            "Mentioned in Mesh Chat"
        } else {
            "$messageCount mentions in Mesh Chat"
        }
        
        val contentText = "${latestNotification.senderNickname}: ${latestNotification.messageContent}"

        val builder = NotificationCompat.Builder(context, CHANNEL_ID)
            .setSmallIcon(R.drawable.ic_notification)
            .setContentTitle(contentTitle)
            .setContentText(contentText)
            .setContentIntent(pendingIntent)
            .setAutoCancel(true)
            .setPriority(NotificationCompat.PRIORITY_HIGH)
            .setCategory(NotificationCompat.CATEGORY_MESSAGE)
            .setShowWhen(true)
            .setWhen(latestNotification.timestamp)

        // Add to notification group if we have multiple senders
        if (pendingNotifications.size > 1) {
            builder.setGroup(GROUP_KEY_DM)
        }

        // Add style for multiple messages
        if (messageCount > 1) {
            val style = NotificationCompat.InboxStyle()
                .setBigContentTitle(contentTitle)
            
            // Show last few messages in expanded view
            notifications.takeLast(5).forEach { notif ->
                style.addLine("${notif.senderNickname}: ${notif.messageContent}")
            }
            
            if (messageCount > 5) {
                style.setSummaryText("and ${messageCount - 5} more")
            }
            
            builder.setStyle(style)
        } else {
            // Single message - use BigTextStyle for long messages
            builder.setStyle(
                NotificationCompat.BigTextStyle()
                    .bigText(contentText)
            )
        }

        // Use a special notification ID for mesh mentions
        val notificationId = 4000 // Different from DM and geohash IDs
        notificationManager.notify(notificationId, builder.build())
        
        Log.d(TAG, "Displayed mesh mention notification: $contentTitle")
    }
    
    /**
     * Clear mesh mention notifications (when user opens mesh chat)
     */
    fun clearMeshMentionNotifications() {
        pendingNotifications.remove("mesh_mentions")
        
        // Cancel the mesh mention notification
        val notificationId = 4000
        notificationManager.cancel(notificationId)
        
        // Update or remove summary notification
        if (pendingNotifications.isEmpty()) {
            notificationManager.cancel(SUMMARY_NOTIFICATION_ID)
        } else if (pendingNotifications.size == 1) {
            // Only one sender left, remove group summary
            notificationManager.cancel(SUMMARY_NOTIFICATION_ID)
        } else {
            // Update summary notification
            showSummaryNotification()
        }
        
        Log.d(TAG, "Cleared mesh mention notifications")
    }

    /**
     * Clear all pending notifications
     */
    fun clearAllNotifications() {
        pendingNotifications.clear()
<<<<<<< HEAD
        notificationManagerCompat.cancelAll()
=======
        pendingGeohashNotifications.clear()
        notificationManager.cancelAll()
>>>>>>> 6fe6e049
        Log.d(TAG, "Cleared all notifications")
    }

    /**
     * Get pending notification count for UI badging
     */
    fun getPendingNotificationCount(): Int {
        return pendingNotifications.values.sumOf { it.size } + 
               pendingGeohashNotifications.values.sumOf { it.size }
    }

    /**
     * Get app background state for reactive read receipts
     */
    fun getAppBackgroundState(): Boolean {
        return isAppInBackground
    }

    /**
     * Get current private chat peer for reactive read receipts
     */
    fun getCurrentPrivateChatPeer(): String? {
        return currentPrivateChatPeer
    }

    /**
     * Get pending notifications for debugging
     */
    fun getDebugInfo(): String {
        return buildString {
            appendLine("Notification Manager Debug Info:")
            appendLine("App in background: $isAppInBackground")
            appendLine("Current private chat peer: $currentPrivateChatPeer")
            appendLine("Current geohash: $currentGeohash")
            appendLine("Pending DM notifications: ${pendingNotifications.size} senders")
            pendingNotifications.forEach { (peerID, notifications) ->
                appendLine("  $peerID: ${notifications.size} messages")
            }
            appendLine("Pending geohash notifications: ${pendingGeohashNotifications.size} geohashes")
            pendingGeohashNotifications.forEach { (geohash, notifications) ->
                val mentions = notifications.count { it.isMention }
                val firstMessages = notifications.count { it.isFirstMessage }
                appendLine("  #$geohash: ${notifications.size} messages ($mentions mentions, $firstMessages first messages)")
            }
        }
    }
}<|MERGE_RESOLUTION|>--- conflicted
+++ resolved
@@ -40,14 +40,11 @@
         private const val NOTIFICATION_REQUEST_CODE = 1000
         private const val GEOHASH_NOTIFICATION_REQUEST_CODE = 2000
         private const val SUMMARY_NOTIFICATION_ID = 999
-<<<<<<< HEAD
-        private const val ACTIVE_PEERS_NOTIFICATION_ID = 998
+      private const val GEOHASH_SUMMARY_NOTIFICATION_ID = 998
+        private const val ACTIVE_PEERS_NOTIFICATION_ID = 997
         private const val ACTIVE_PEERS_NOTIFICATION_TIME_INTERVAL = 300_000L
 
-=======
-        private const val GEOHASH_SUMMARY_NOTIFICATION_ID = 998
-        
->>>>>>> 6fe6e049
+
         // Intent extras for notification handling
         const val EXTRA_OPEN_PRIVATE_CHAT = "open_private_chat"
         const val EXTRA_OPEN_GEOHASH_CHAT = "open_geohash_chat"
@@ -61,7 +58,7 @@
     // Track pending notifications per sender to enable grouping
     private val pendingNotifications = ConcurrentHashMap<String, MutableList<PendingNotification>>()
     private val pendingGeohashNotifications = ConcurrentHashMap<String, MutableList<GeohashNotification>>()
-    
+
     // Track app background state
     @Volatile
     private var isAppInBackground = false
@@ -69,7 +66,7 @@
     // Track current view state
     @Volatile
     private var currentPrivateChatPeer: String? = null
-    
+
     @Volatile
     private var currentGeohash: String? = null
 
@@ -79,7 +76,7 @@
         val messageContent: String,
         val timestamp: Long
     )
-    
+
     data class GeohashNotification(
         val geohash: String,
         val senderNickname: String,
@@ -105,7 +102,7 @@
                 setShowBadge(true)
             }
             systemNotificationManager.createNotificationChannel(dmChannel)
-            
+
             // Geohash notifications channel
             val geohashName = "Geohash Chats"
             val geohashDescriptionText = "Notifications for mentions and messages in geohash location channels"
@@ -134,7 +131,7 @@
         currentPrivateChatPeer = peerID
         Log.d(TAG, "Current private chat peer changed: $peerID")
     }
-    
+
     /**
      * Update current geohash - affects notification logic for geohash chats
      */
@@ -405,7 +402,7 @@
     ) {
         // Only show notifications if app is in background OR user is not viewing this specific geohash
         val shouldNotify = isAppInBackground || (!isAppInBackground && currentGeohash != geohash)
-        
+
         if (!shouldNotify) {
             Log.d(TAG, "Skipping geohash notification - app in foreground and viewing geohash $geohash")
             return
@@ -427,13 +424,13 @@
 
         // Create or update notification for this geohash
         showNotificationForGeohash(geohash)
-        
+
         // Update summary notification if we have multiple geohashes
         if (pendingGeohashNotifications.size > 1) {
             showGeohashSummaryNotification()
         }
     }
-    
+
     private fun showNotificationForGeohash(geohash: String) {
         val notifications = pendingGeohashNotifications[geohash] ?: return
         if (notifications.isEmpty()) return
@@ -464,7 +461,7 @@
             firstMessageCount > 0 -> "New activity in #$geohash"
             else -> "Messages in #$geohash"
         }
-        
+
         val contentText = when {
             latestNotification.isMention -> "${latestNotification.senderNickname}: ${latestNotification.messageContent}"
             latestNotification.isFirstMessage -> "${latestNotification.senderNickname} joined the conversation"
@@ -491,7 +488,7 @@
         if (messageCount > 1) {
             val style = NotificationCompat.InboxStyle()
                 .setBigContentTitle(contentTitle)
-            
+
             // Show last few messages in expanded view
             notifications.takeLast(5).forEach { notif ->
                 val prefix = when {
@@ -501,11 +498,11 @@
                 }
                 style.addLine("$prefix${notif.senderNickname}: ${notif.messageContent}")
             }
-            
+
             if (messageCount > 5) {
                 style.setSummaryText("and ${messageCount - 5} more")
             }
-            
+
             builder.setStyle(style)
         } else {
             // Single message - use BigTextStyle for long messages
@@ -518,10 +515,10 @@
         // Use geohash hash as notification ID to group messages from same geohash
         val notificationId = 3000 + geohash.hashCode()
         notificationManager.notify(notificationId, builder.build())
-        
+
         Log.d(TAG, "Displayed geohash notification for $contentTitle with ID $notificationId")
     }
-    
+
     private fun showGeohashSummaryNotification() {
         if (pendingGeohashNotifications.isEmpty()) return
 
@@ -547,7 +544,7 @@
         } else {
             "bitchat - location chats"
         }
-        
+
         val contentText = "$totalMessages messages from $geohashCount locations"
 
         val builder = NotificationCompat.Builder(context, GEOHASH_CHANNEL_ID)
@@ -564,7 +561,7 @@
         // Add inbox style showing recent geohashes
         val style = NotificationCompat.InboxStyle()
             .setBigContentTitle("New Location Messages")
-            
+
         pendingGeohashNotifications.entries.take(5).forEach { (geohash, notifications) ->
             val mentionCount = notifications.count { it.isMention }
             val messageCount = notifications.size
@@ -575,15 +572,15 @@
             }
             style.addLine(line)
         }
-        
+
         if (pendingGeohashNotifications.size > 5) {
             style.setSummaryText("and ${pendingGeohashNotifications.size - 5} more locations")
         }
-        
+
         builder.setStyle(style)
 
         notificationManager.notify(GEOHASH_SUMMARY_NOTIFICATION_ID, builder.build())
-        
+
         Log.d(TAG, "Displayed geohash summary notification for $geohashCount locations")
     }
 
@@ -592,11 +589,11 @@
      */
     fun clearNotificationsForGeohash(geohash: String) {
         pendingGeohashNotifications.remove(geohash)
-        
+
         // Cancel the individual notification
         val notificationId = 3000 + geohash.hashCode()
         notificationManager.cancel(notificationId)
-        
+
         // Update or remove summary notification
         if (pendingGeohashNotifications.isEmpty()) {
             notificationManager.cancel(GEOHASH_SUMMARY_NOTIFICATION_ID)
@@ -607,10 +604,10 @@
             // Update summary notification
             showGeohashSummaryNotification()
         }
-        
+
         Log.d(TAG, "Cleared notifications for geohash: $geohash")
     }
-    
+
     /**
      * Show a notification for a mesh mention (@username format)
      */
@@ -623,7 +620,7 @@
         // User is viewing mesh chat when: not in private chat AND not in geohash chat
         val isViewingMeshChat = currentPrivateChatPeer == null && currentGeohash == null
         val shouldNotify = isAppInBackground || (!isAppInBackground && !isViewingMeshChat)
-        
+
         if (!shouldNotify) {
             Log.d(TAG, "Skipping mesh mention notification - app in foreground and viewing mesh chat")
             return
@@ -645,13 +642,13 @@
 
         // Create or update notification for mesh mentions
         showNotificationForMeshMentions()
-        
+
         // Update summary notification if we have multiple senders
         if (pendingNotifications.size > 1) {
             showSummaryNotification()
         }
     }
-    
+
     private fun showNotificationForMeshMentions() {
         val notifications = pendingNotifications["mesh_mentions"] ?: return
         if (notifications.isEmpty()) return
@@ -678,7 +675,7 @@
         } else {
             "$messageCount mentions in Mesh Chat"
         }
-        
+
         val contentText = "${latestNotification.senderNickname}: ${latestNotification.messageContent}"
 
         val builder = NotificationCompat.Builder(context, CHANNEL_ID)
@@ -701,16 +698,16 @@
         if (messageCount > 1) {
             val style = NotificationCompat.InboxStyle()
                 .setBigContentTitle(contentTitle)
-            
+
             // Show last few messages in expanded view
             notifications.takeLast(5).forEach { notif ->
                 style.addLine("${notif.senderNickname}: ${notif.messageContent}")
             }
-            
+
             if (messageCount > 5) {
                 style.setSummaryText("and ${messageCount - 5} more")
             }
-            
+
             builder.setStyle(style)
         } else {
             // Single message - use BigTextStyle for long messages
@@ -723,20 +720,20 @@
         // Use a special notification ID for mesh mentions
         val notificationId = 4000 // Different from DM and geohash IDs
         notificationManager.notify(notificationId, builder.build())
-        
+
         Log.d(TAG, "Displayed mesh mention notification: $contentTitle")
     }
-    
+
     /**
      * Clear mesh mention notifications (when user opens mesh chat)
      */
     fun clearMeshMentionNotifications() {
         pendingNotifications.remove("mesh_mentions")
-        
+
         // Cancel the mesh mention notification
         val notificationId = 4000
         notificationManager.cancel(notificationId)
-        
+
         // Update or remove summary notification
         if (pendingNotifications.isEmpty()) {
             notificationManager.cancel(SUMMARY_NOTIFICATION_ID)
@@ -747,7 +744,7 @@
             // Update summary notification
             showSummaryNotification()
         }
-        
+
         Log.d(TAG, "Cleared mesh mention notifications")
     }
 
@@ -756,12 +753,8 @@
      */
     fun clearAllNotifications() {
         pendingNotifications.clear()
-<<<<<<< HEAD
         notificationManagerCompat.cancelAll()
-=======
         pendingGeohashNotifications.clear()
-        notificationManager.cancelAll()
->>>>>>> 6fe6e049
         Log.d(TAG, "Cleared all notifications")
     }
 
@@ -769,7 +762,7 @@
      * Get pending notification count for UI badging
      */
     fun getPendingNotificationCount(): Int {
-        return pendingNotifications.values.sumOf { it.size } + 
+        return pendingNotifications.values.sumOf { it.size } +
                pendingGeohashNotifications.values.sumOf { it.size }
     }
 
