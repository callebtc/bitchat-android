package com.bitchat.android.ui

import androidx.compose.foundation.*
import androidx.compose.foundation.layout.*
import androidx.compose.foundation.shape.CircleShape
import androidx.compose.foundation.shape.RoundedCornerShape
import androidx.compose.foundation.text.BasicTextField
import androidx.compose.foundation.text.KeyboardActions
import androidx.compose.foundation.text.KeyboardOptions
import androidx.compose.material.icons.Icons
import androidx.compose.material.icons.filled.*
import androidx.compose.material3.*
import androidx.compose.runtime.*
import androidx.compose.ui.Alignment
import androidx.compose.ui.Modifier
import androidx.compose.ui.graphics.Color
import androidx.compose.ui.graphics.SolidColor
<<<<<<< HEAD
import androidx.compose.ui.res.stringResource
import androidx.compose.ui.text.TextRange
import androidx.compose.ui.text.font.FontFamily
import androidx.compose.ui.text.font.FontWeight
import androidx.compose.ui.text.input.ImeAction
import androidx.compose.ui.text.input.TextFieldValue
import androidx.compose.ui.text.style.TextAlign
import androidx.compose.ui.text.style.TextOverflow
import androidx.compose.ui.unit.dp
import androidx.compose.ui.unit.sp
import com.bitchat.android.R
=======
import androidx.compose.ui.text.AnnotatedString
import androidx.compose.ui.text.SpanStyle
import androidx.compose.ui.text.buildAnnotatedString
import androidx.compose.ui.text.font.FontFamily
import androidx.compose.ui.text.font.FontWeight
import androidx.compose.ui.text.input.ImeAction
import androidx.compose.ui.text.input.OffsetMapping
import androidx.compose.ui.text.input.TextFieldValue
import androidx.compose.ui.text.input.TransformedText
import androidx.compose.ui.text.input.VisualTransformation
import androidx.compose.ui.text.style.TextOverflow
import androidx.compose.ui.unit.dp
import androidx.compose.ui.unit.sp
import androidx.compose.ui.focus.onFocusChanged
import androidx.compose.ui.text.withStyle
>>>>>>> 9e923135

/**
 * Input components for ChatScreen
 * Extracted from ChatScreen.kt for better organization
 */

/**
 * VisualTransformation that styles slash commands with background and color
 * while preserving cursor positioning and click handling
 */
class SlashCommandVisualTransformation : VisualTransformation {
    override fun filter(text: AnnotatedString): TransformedText {
        val slashCommandRegex = Regex("(/\\w+)(?=\\s|$)")
        val annotatedString = buildAnnotatedString {
            var lastIndex = 0
            
            slashCommandRegex.findAll(text.text).forEach { match ->
                // Add text before the match
                if (match.range.first > lastIndex) {
                    append(text.text.substring(lastIndex, match.range.first))
                }
                
                // Add the styled slash command
                withStyle(
                    style = SpanStyle(
                        color = Color(0xFF00FF7F), // Bright green
                        fontFamily = FontFamily.Monospace,
                        fontWeight = FontWeight.Medium,
                        background = Color(0xFF2D2D2D) // Dark gray background
                    )
                ) {
                    append(match.value)
                }
                
                lastIndex = match.range.last + 1
            }
            
            // Add remaining text
            if (lastIndex < text.text.length) {
                append(text.text.substring(lastIndex))
            }
        }
        
        return TransformedText(
            text = annotatedString,
            offsetMapping = OffsetMapping.Identity
        )
    }
}





@Composable
fun MessageInput(
    value: TextFieldValue,
    onValueChange: (TextFieldValue) -> Unit,
    onSend: () -> Unit,
    selectedPrivatePeer: String?,
    currentChannel: String?,
    nickname: String,
    modifier: Modifier = Modifier
) {
    val colorScheme = MaterialTheme.colorScheme
<<<<<<< HEAD

=======
    val isFocused = remember { mutableStateOf(false) }
    
>>>>>>> 9e923135
    Row(
        modifier = modifier.padding(horizontal = 12.dp, vertical = 8.dp), // Reduced padding
        verticalAlignment = Alignment.CenterVertically,
        horizontalArrangement = Arrangement.spacedBy(8.dp)
    ) {
        // Remove arrow from both private and channel inputs to match DM style
        Text(
            text = "<@$nickname>",  // No arrow for both private and channel
            style = MaterialTheme.typography.bodySmall.copy(fontWeight = FontWeight.Medium),
            color = when {
                selectedPrivatePeer != null -> Color(0xFFFF9500) // Orange for private
                currentChannel != null -> Color(0xFFFF9500) // Orange for channels too
                else -> colorScheme.primary
            },
            fontFamily = FontFamily.Monospace,
            fontSize = 14.sp
        )

        // Text input
        BasicTextField(
            value = value,
            onValueChange = onValueChange,
            textStyle = MaterialTheme.typography.bodyMedium.copy(
                color = colorScheme.primary,
                fontFamily = FontFamily.Monospace
            ),
            cursorBrush = SolidColor(colorScheme.primary),
            keyboardOptions = KeyboardOptions(imeAction = ImeAction.Send),
            keyboardActions = KeyboardActions(onSend = { onSend() }),
            visualTransformation = SlashCommandVisualTransformation(),
            modifier = Modifier
                .weight(1f)
                .onFocusChanged { focusState ->
                    isFocused.value = focusState.isFocused
                }
        )

        IconButton(
            enabled = value.text.startsWith("/") or value.text.isEmpty(),
            onClick = {
                when {
                    value.text.startsWith("/") -> onValueChange(TextFieldValue(text = ""))
                    else -> onValueChange(TextFieldValue(text = "/", selection = TextRange("/".length)))
                }
            },
            modifier = Modifier.size(32.dp)
        ) {
            Text(
                text = "/",
                textAlign = TextAlign.Center
            )
        }

        IconButton(
            onClick = onSend,
            modifier = Modifier.size(32.dp)
        ) {
            // Update send button to match input field colors
            Box(
                modifier = Modifier
                    .size(30.dp)
                    .background(
                        color = if (selectedPrivatePeer != null || currentChannel != null) {
                            // Orange for both private messages and channels to match nickname color
                            Color(0xFFFF9500).copy(alpha = 0.75f)
                        } else if (colorScheme.background == Color.Black) {
                            Color(0xFF00FF00).copy(alpha = 0.75f) // Bright green for dark theme
                        } else {
                            Color(0xFF008000).copy(alpha = 0.75f) // Dark green for light theme
                        },
                        shape = CircleShape
                    ),
                contentAlignment = Alignment.Center
            ) {
                Icon(
                    imageVector = Icons.Filled.KeyboardArrowRight,
                    contentDescription = stringResource(id = R.string.send_message),
                    modifier = Modifier.size(20.dp),
                    tint = if (selectedPrivatePeer != null || currentChannel != null) {
                        // Black arrow on orange for both private and channel modes
                        Color.Black
                    } else if (colorScheme.background == Color.Black) {
                        Color.Black // Black arrow on bright green in dark theme
                    } else {
                        Color.White // White arrow on dark green in light theme
                    }
                )
            }
        }
    }
}

@Composable
fun CommandSuggestionsBox(
    suggestions: List<CommandSuggestion>,
    onSuggestionClick: (CommandSuggestion) -> Unit,
    modifier: Modifier = Modifier
) {
    val colorScheme = MaterialTheme.colorScheme

    Column(
        modifier = modifier
            .verticalScroll(rememberScrollState())
            .background(colorScheme.surface)
            .border(1.dp, colorScheme.outline.copy(alpha = 0.3f), RoundedCornerShape(4.dp))
            .padding(vertical = 8.dp)
    ) {
        suggestions.forEach { suggestion: CommandSuggestion ->
            CommandSuggestionItem(
                suggestion = suggestion,
                onClick = { onSuggestionClick(suggestion) }
            )
        }
    }
}

@Composable
fun CommandSuggestionItem(
    suggestion: CommandSuggestion,
    onClick: () -> Unit
) {
    val colorScheme = MaterialTheme.colorScheme

    Row(
        modifier = Modifier
            .fillMaxWidth()
            .clickable { onClick() }
            .padding(horizontal = 12.dp, vertical = 3.dp)
            .background(Color.Gray.copy(alpha = 0.1f)),
        verticalAlignment = Alignment.CenterVertically,
        horizontalArrangement = Arrangement.spacedBy(8.dp)
    ) {
        // Show all aliases together
        val allCommands = if (suggestion.aliases.isNotEmpty()) {
            listOf(suggestion.command) + suggestion.aliases
        } else {
            listOf(suggestion.command)
        }

        Text(
            text = allCommands.joinToString(", "),
            style = MaterialTheme.typography.bodySmall.copy(
                fontFamily = FontFamily.Monospace,
                fontWeight = FontWeight.Medium
            ),
            color = colorScheme.primary,
            fontSize = 11.sp
        )

        // Show syntax if any
        suggestion.syntax?.let { syntax ->
            Text(
                text = syntax,
                style = MaterialTheme.typography.bodySmall.copy(
                    fontFamily = FontFamily.Monospace
                ),
                color = colorScheme.onSurface.copy(alpha = 0.8f),
                fontSize = 10.sp
            )
        }

        // Show description
        Text(
            text = suggestion.description,
            style = MaterialTheme.typography.bodySmall.copy(
                fontFamily = FontFamily.Monospace
            ),
            color = colorScheme.onSurface.copy(alpha = 0.7f),
            fontSize = 10.sp,
            maxLines = 1,
            overflow = TextOverflow.Ellipsis
        )
    }
}<|MERGE_RESOLUTION|>--- conflicted
+++ resolved
@@ -15,35 +15,25 @@
 import androidx.compose.ui.Modifier
 import androidx.compose.ui.graphics.Color
 import androidx.compose.ui.graphics.SolidColor
-<<<<<<< HEAD
 import androidx.compose.ui.res.stringResource
 import androidx.compose.ui.text.TextRange
-import androidx.compose.ui.text.font.FontFamily
-import androidx.compose.ui.text.font.FontWeight
-import androidx.compose.ui.text.input.ImeAction
-import androidx.compose.ui.text.input.TextFieldValue
-import androidx.compose.ui.text.style.TextAlign
-import androidx.compose.ui.text.style.TextOverflow
-import androidx.compose.ui.unit.dp
-import androidx.compose.ui.unit.sp
-import com.bitchat.android.R
-=======
 import androidx.compose.ui.text.AnnotatedString
 import androidx.compose.ui.text.SpanStyle
 import androidx.compose.ui.text.buildAnnotatedString
 import androidx.compose.ui.text.font.FontFamily
 import androidx.compose.ui.text.font.FontWeight
 import androidx.compose.ui.text.input.ImeAction
+import androidx.compose.ui.text.input.TextFieldValue
+import androidx.compose.ui.text.style.TextAlign
 import androidx.compose.ui.text.input.OffsetMapping
-import androidx.compose.ui.text.input.TextFieldValue
 import androidx.compose.ui.text.input.TransformedText
 import androidx.compose.ui.text.input.VisualTransformation
 import androidx.compose.ui.text.style.TextOverflow
 import androidx.compose.ui.unit.dp
 import androidx.compose.ui.unit.sp
+import com.bitchat.android.R
 import androidx.compose.ui.focus.onFocusChanged
 import androidx.compose.ui.text.withStyle
->>>>>>> 9e923135
 
 /**
  * Input components for ChatScreen
@@ -59,13 +49,13 @@
         val slashCommandRegex = Regex("(/\\w+)(?=\\s|$)")
         val annotatedString = buildAnnotatedString {
             var lastIndex = 0
-            
+
             slashCommandRegex.findAll(text.text).forEach { match ->
                 // Add text before the match
                 if (match.range.first > lastIndex) {
                     append(text.text.substring(lastIndex, match.range.first))
                 }
-                
+
                 // Add the styled slash command
                 withStyle(
                     style = SpanStyle(
@@ -77,16 +67,16 @@
                 ) {
                     append(match.value)
                 }
-                
+
                 lastIndex = match.range.last + 1
             }
-            
+
             // Add remaining text
             if (lastIndex < text.text.length) {
                 append(text.text.substring(lastIndex))
             }
         }
-        
+
         return TransformedText(
             text = annotatedString,
             offsetMapping = OffsetMapping.Identity
@@ -109,12 +99,8 @@
     modifier: Modifier = Modifier
 ) {
     val colorScheme = MaterialTheme.colorScheme
-<<<<<<< HEAD
-
-=======
-    val isFocused = remember { mutableStateOf(false) }
-    
->>>>>>> 9e923135
+val isFocused = remember { mutableStateOf(false) }
+
     Row(
         modifier = modifier.padding(horizontal = 12.dp, vertical = 8.dp), // Reduced padding
         verticalAlignment = Alignment.CenterVertically,
