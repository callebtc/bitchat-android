package com.bitchat.android.ui

import androidx.compose.foundation.*
import androidx.compose.foundation.layout.*
import androidx.compose.foundation.shape.CircleShape
import androidx.compose.foundation.shape.RoundedCornerShape
import androidx.compose.foundation.text.BasicTextField
import androidx.compose.foundation.text.KeyboardActions
import androidx.compose.foundation.text.KeyboardOptions
import androidx.compose.material.icons.Icons
import androidx.compose.material.icons.filled.*
import androidx.compose.material3.*
import androidx.compose.runtime.*
import androidx.compose.ui.Alignment
import androidx.compose.ui.Modifier
import androidx.compose.ui.graphics.Color
import androidx.compose.ui.graphics.SolidColor
import androidx.compose.ui.res.stringResource
import androidx.compose.ui.text.TextRange
import androidx.compose.ui.text.AnnotatedString
import androidx.compose.ui.text.SpanStyle
import androidx.compose.ui.text.buildAnnotatedString
import androidx.compose.ui.text.font.FontFamily
import androidx.compose.ui.text.font.FontWeight
import androidx.compose.ui.text.input.ImeAction
import androidx.compose.ui.text.input.TextFieldValue
import androidx.compose.ui.text.style.TextAlign
import androidx.compose.ui.text.input.OffsetMapping
import androidx.compose.ui.text.input.TransformedText
import androidx.compose.ui.text.input.VisualTransformation
import androidx.compose.ui.text.style.TextOverflow
import androidx.compose.ui.unit.dp
import androidx.compose.ui.unit.sp
import com.bitchat.android.R
import androidx.compose.ui.focus.onFocusChanged
import androidx.compose.ui.text.withStyle

/**
 * Input components for ChatScreen
 * Extracted from ChatScreen.kt for better organization
 */

/**
 * VisualTransformation that styles slash commands with background and color
 * while preserving cursor positioning and click handling
 */
class SlashCommandVisualTransformation : VisualTransformation {
    override fun filter(text: AnnotatedString): TransformedText {
        val slashCommandRegex = Regex("(/\\w+)(?=\\s|$)")
        val annotatedString = buildAnnotatedString {
            var lastIndex = 0

            slashCommandRegex.findAll(text.text).forEach { match ->
                // Add text before the match
                if (match.range.first > lastIndex) {
                    append(text.text.substring(lastIndex, match.range.first))
                }

                // Add the styled slash command
                withStyle(
                    style = SpanStyle(
                        color = Color(0xFF00FF7F), // Bright green
                        fontFamily = FontFamily.Monospace,
                        fontWeight = FontWeight.Medium,
                        background = Color(0xFF2D2D2D) // Dark gray background
                    )
                ) {
                    append(match.value)
                }

                lastIndex = match.range.last + 1
            }

            // Add remaining text
            if (lastIndex < text.text.length) {
                append(text.text.substring(lastIndex))
            }
        }

        return TransformedText(
            text = annotatedString,
            offsetMapping = OffsetMapping.Identity
        )
    }
}

/**
 * VisualTransformation that styles mentions with background and color
 * while preserving cursor positioning and click handling
 */
class MentionVisualTransformation : VisualTransformation {
    override fun filter(text: AnnotatedString): TransformedText {
        val mentionRegex = Regex("@([a-zA-Z0-9_]+)")
        val annotatedString = buildAnnotatedString {
            var lastIndex = 0
            
            mentionRegex.findAll(text.text).forEach { match ->
                // Add text before the match
                if (match.range.first > lastIndex) {
                    append(text.text.substring(lastIndex, match.range.first))
                }
                
                // Add the styled mention
                withStyle(
                    style = SpanStyle(
                        color = Color(0xFFFF9500), // Orange
                        fontFamily = FontFamily.Monospace,
                        fontWeight = FontWeight.SemiBold
                    )
                ) {
                    append(match.value)
                }
                
                lastIndex = match.range.last + 1
            }
            
            // Add remaining text
            if (lastIndex < text.text.length) {
                append(text.text.substring(lastIndex))
            }
        }
        
        return TransformedText(
            text = annotatedString,
            offsetMapping = OffsetMapping.Identity
        )
    }
}

/**
<<<<<<< HEAD
 * VisualTransformation that styles mentions with background and color
 * while preserving cursor positioning and click handling
 */
class MentionVisualTransformation : VisualTransformation {
    override fun filter(text: AnnotatedString): TransformedText {
        val mentionRegex = Regex("@([a-zA-Z0-9_]+)")
        val annotatedString = buildAnnotatedString {
            var lastIndex = 0
            
            mentionRegex.findAll(text.text).forEach { match ->
                // Add text before the match
                if (match.range.first > lastIndex) {
                    append(text.text.substring(lastIndex, match.range.first))
                }
                
                // Add the styled mention
                withStyle(
                    style = SpanStyle(
                        color = Color(0xFFFF9500), // Orange
                        fontFamily = FontFamily.Monospace,
                        fontWeight = FontWeight.SemiBold
                    )
                ) {
                    append(match.value)
                }
                
                lastIndex = match.range.last + 1
            }
            
            // Add remaining text
            if (lastIndex < text.text.length) {
                append(text.text.substring(lastIndex))
            }
        }
        
        return TransformedText(
            text = annotatedString,
            offsetMapping = OffsetMapping.Identity
        )
    }
}

/**
=======
>>>>>>> 72af7245
 * VisualTransformation that combines multiple visual transformations
 */
class CombinedVisualTransformation(private val transformations: List<VisualTransformation>) : VisualTransformation {
    override fun filter(text: AnnotatedString): TransformedText {
        var resultText = text
        
        // Apply each transformation in order
        transformations.forEach { transformation ->
            resultText = transformation.filter(resultText).text
        }
        
        return TransformedText(
            text = resultText,
            offsetMapping = OffsetMapping.Identity
        )
    }
}





@Composable
fun MessageInput(
    value: TextFieldValue,
    onValueChange: (TextFieldValue) -> Unit,
    onSend: () -> Unit,
    selectedPrivatePeer: String?,
    currentChannel: String?,
    nickname: String,
    modifier: Modifier = Modifier
) {
    val colorScheme = MaterialTheme.colorScheme
    val isFocused = remember { mutableStateOf(false) }
    val hasText = value.text.isNotBlank() // Check if there's text for send button state
    
    Row(
        modifier = modifier.padding(horizontal = 12.dp, vertical = 8.dp), // Reduced padding
        verticalAlignment = Alignment.CenterVertically,
        horizontalArrangement = Arrangement.spacedBy(8.dp)
    ) {
        // Text input with placeholder
        Box(
            modifier = Modifier.weight(1f)
        ) {
            BasicTextField(
                value = value,
                onValueChange = onValueChange,
                textStyle = MaterialTheme.typography.bodyMedium.copy(
                    color = colorScheme.primary,
                    fontFamily = FontFamily.Monospace
                ),
                cursorBrush = SolidColor(colorScheme.primary),
                keyboardOptions = KeyboardOptions(imeAction = ImeAction.Send),
                keyboardActions = KeyboardActions(onSend = { 
                    if (hasText) onSend() // Only send if there's text
                }),
                visualTransformation = CombinedVisualTransformation(
                    listOf(SlashCommandVisualTransformation(), MentionVisualTransformation())
                ),
                modifier = Modifier
                    .fillMaxWidth()
                    .onFocusChanged { focusState ->
                        isFocused.value = focusState.isFocused
                    }
            )
            
            // Show placeholder when there's no text
            if (value.text.isEmpty()) {
                Text(
                    text = "type a message...",
                    style = MaterialTheme.typography.bodyMedium.copy(
                        fontFamily = FontFamily.Monospace
                    ),
                    color = colorScheme.onSurface.copy(alpha = 0.5f), // Muted grey
                    modifier = Modifier.fillMaxWidth()
                )
            }
        }
        
        Spacer(modifier = Modifier.width(8.dp)) // Reduced spacing
        
        // Command quick access button
        if (value.text.isEmpty()) {
            FilledTonalIconButton(
                onClick = {
                    onValueChange(TextFieldValue(text = "/", selection = TextRange("/".length)))
                },
                modifier = Modifier.size(32.dp)
            ) {
                Text(
                    text = "/",
                    textAlign = TextAlign.Center
                )
            }
        } else {
            // Send button with enabled/disabled state
            IconButton(
                onClick = { if (hasText) onSend() }, // Only execute if there's text
                enabled = hasText, // Enable only when there's text
                modifier = Modifier.size(32.dp)
            ) {
                // Update send button to match input field colors
                Box(
                    modifier = Modifier
                        .size(30.dp)
                        .background(
                            color = if (!hasText) {
                                // Disabled state - muted grey
                                colorScheme.onSurface.copy(alpha = 0.3f)
                            } else if (selectedPrivatePeer != null || currentChannel != null) {
                                // Orange for both private messages and channels when enabled
                                Color(0xFFFF9500).copy(alpha = 0.75f)
                            } else if (colorScheme.background == Color.Black) {
                                Color(0xFF00FF00).copy(alpha = 0.75f) // Bright green for dark theme
                            } else {
                                Color(0xFF008000).copy(alpha = 0.75f) // Dark green for light theme
                            },
                            shape = CircleShape
                        ),
                    contentAlignment = Alignment.Center
                ) {
                    Icon(
                        imageVector = Icons.Filled.ArrowUpward,
                        contentDescription = stringResource(id = R.string.send_message),
                        modifier = Modifier.size(20.dp),
                        tint = if (!hasText) {
                            // Disabled state - muted grey icon
                            colorScheme.onSurface.copy(alpha = 0.5f)
                        } else if (selectedPrivatePeer != null || currentChannel != null) {
                            // Black arrow on orange for both private and channel modes
                            Color.Black
                        } else if (colorScheme.background == Color.Black) {
                            Color.Black // Black arrow on bright green in dark theme
                        } else {
                            Color.White // White arrow on dark green in light theme
                        }
                    )
                }
            }
        }
    }
}

@Composable
fun CommandSuggestionsBox(
    suggestions: List<CommandSuggestion>,
    onSuggestionClick: (CommandSuggestion) -> Unit,
    modifier: Modifier = Modifier
) {
    val colorScheme = MaterialTheme.colorScheme

    Column(
        modifier = modifier
            .verticalScroll(rememberScrollState())
            .background(colorScheme.surface)
            .border(1.dp, colorScheme.outline.copy(alpha = 0.3f), RoundedCornerShape(4.dp))
            .padding(vertical = 8.dp)
    ) {
        suggestions.forEach { suggestion: CommandSuggestion ->
            CommandSuggestionItem(
                suggestion = suggestion,
                onClick = { onSuggestionClick(suggestion) }
            )
        }
    }
}

@Composable
fun CommandSuggestionItem(
    suggestion: CommandSuggestion,
    onClick: () -> Unit
) {
    val colorScheme = MaterialTheme.colorScheme

    Row(
        modifier = Modifier
            .fillMaxWidth()
            .clickable { onClick() }
            .padding(horizontal = 12.dp, vertical = 3.dp)
            .background(Color.Gray.copy(alpha = 0.1f)),
        verticalAlignment = Alignment.CenterVertically,
        horizontalArrangement = Arrangement.spacedBy(8.dp)
    ) {
        // Show all aliases together
        val allCommands = if (suggestion.aliases.isNotEmpty()) {
            listOf(suggestion.command) + suggestion.aliases
        } else {
            listOf(suggestion.command)
        }

        Text(
            text = allCommands.joinToString(", "),
            style = MaterialTheme.typography.bodySmall.copy(
                fontFamily = FontFamily.Monospace,
                fontWeight = FontWeight.Medium
            ),
            color = colorScheme.primary,
            fontSize = 11.sp
        )

        // Show syntax if any
        suggestion.syntax?.let { syntax ->
            Text(
                text = syntax,
                style = MaterialTheme.typography.bodySmall.copy(
                    fontFamily = FontFamily.Monospace
                ),
                color = colorScheme.onSurface.copy(alpha = 0.8f),
                fontSize = 10.sp
            )
        }

        // Show description
        Text(
            text = suggestion.description,
            style = MaterialTheme.typography.bodySmall.copy(
                fontFamily = FontFamily.Monospace
            ),
            color = colorScheme.onSurface.copy(alpha = 0.7f),
            fontSize = 10.sp,
            maxLines = 1,
            overflow = TextOverflow.Ellipsis
        )
    }
}

@Composable
fun MentionSuggestionsBox(
    suggestions: List<String>,
    onSuggestionClick: (String) -> Unit,
    modifier: Modifier = Modifier
) {
    val colorScheme = MaterialTheme.colorScheme
    
    Column(
        modifier = modifier
            .background(colorScheme.surface)
            .border(1.dp, colorScheme.outline.copy(alpha = 0.3f), RoundedCornerShape(4.dp))
            .padding(vertical = 8.dp)
    ) {
        suggestions.forEach { suggestion: String ->
            MentionSuggestionItem(
                suggestion = suggestion,
                onClick = { onSuggestionClick(suggestion) }
            )
        }
    }
}

@Composable
fun MentionSuggestionItem(
    suggestion: String,
    onClick: () -> Unit
) {
    val colorScheme = MaterialTheme.colorScheme
    
    Row(
        modifier = Modifier
            .fillMaxWidth()
            .clickable { onClick() }
            .padding(horizontal = 12.dp, vertical = 3.dp)
            .background(Color.Gray.copy(alpha = 0.1f)),
        verticalAlignment = Alignment.CenterVertically
    ) {
        Text(
            text = "@$suggestion",
            style = MaterialTheme.typography.bodySmall.copy(
                fontFamily = FontFamily.Monospace,
                fontWeight = FontWeight.SemiBold
            ),
            color = Color(0xFFFF9500), // Orange like mentions
            fontSize = 11.sp
        )
        
        Spacer(modifier = Modifier.weight(1f))
        
        Text(
            text = "mention",
            style = MaterialTheme.typography.bodySmall.copy(
                fontFamily = FontFamily.Monospace
            ),
            color = colorScheme.onSurface.copy(alpha = 0.7f),
            fontSize = 10.sp
        )
    }
}<|MERGE_RESOLUTION|>--- conflicted
+++ resolved
@@ -88,47 +88,7 @@
  * VisualTransformation that styles mentions with background and color
  * while preserving cursor positioning and click handling
  */
-class MentionVisualTransformation : VisualTransformation {
-    override fun filter(text: AnnotatedString): TransformedText {
-        val mentionRegex = Regex("@([a-zA-Z0-9_]+)")
-        val annotatedString = buildAnnotatedString {
-            var lastIndex = 0
-            
-            mentionRegex.findAll(text.text).forEach { match ->
-                // Add text before the match
-                if (match.range.first > lastIndex) {
-                    append(text.text.substring(lastIndex, match.range.first))
-                }
-                
-                // Add the styled mention
-                withStyle(
-                    style = SpanStyle(
-                        color = Color(0xFFFF9500), // Orange
-                        fontFamily = FontFamily.Monospace,
-                        fontWeight = FontWeight.SemiBold
-                    )
-                ) {
-                    append(match.value)
-                }
-                
-                lastIndex = match.range.last + 1
-            }
-            
-            // Add remaining text
-            if (lastIndex < text.text.length) {
-                append(text.text.substring(lastIndex))
-            }
-        }
-        
-        return TransformedText(
-            text = annotatedString,
-            offsetMapping = OffsetMapping.Identity
-        )
-    }
-}
-
 /**
-<<<<<<< HEAD
  * VisualTransformation that styles mentions with background and color
  * while preserving cursor positioning and click handling
  */
@@ -137,60 +97,44 @@
         val mentionRegex = Regex("@([a-zA-Z0-9_]+)")
         val annotatedString = buildAnnotatedString {
             var lastIndex = 0
-            
             mentionRegex.findAll(text.text).forEach { match ->
-                // Add text before the match
                 if (match.range.first > lastIndex) {
                     append(text.text.substring(lastIndex, match.range.first))
                 }
-                
-                // Add the styled mention
                 withStyle(
                     style = SpanStyle(
-                        color = Color(0xFFFF9500), // Orange
+                        color = Color(0xFFFF9500),
                         fontFamily = FontFamily.Monospace,
                         fontWeight = FontWeight.SemiBold
                     )
                 ) {
                     append(match.value)
                 }
-                
                 lastIndex = match.range.last + 1
             }
-            
-            // Add remaining text
             if (lastIndex < text.text.length) {
                 append(text.text.substring(lastIndex))
             }
         }
-        
-        return TransformedText(
-            text = annotatedString,
-            offsetMapping = OffsetMapping.Identity
-        )
+        return TransformedText(annotatedString, OffsetMapping.Identity)
     }
 }
 
 /**
-=======
->>>>>>> 72af7245
  * VisualTransformation that combines multiple visual transformations
  */
-class CombinedVisualTransformation(private val transformations: List<VisualTransformation>) : VisualTransformation {
+class CombinedVisualTransformation(
+    private val transformations: List<VisualTransformation>
+) : VisualTransformation {
     override fun filter(text: AnnotatedString): TransformedText {
-        var resultText = text
-        
-        // Apply each transformation in order
-        transformations.forEach { transformation ->
-            resultText = transformation.filter(resultText).text
-        }
-        
-        return TransformedText(
-            text = resultText,
-            offsetMapping = OffsetMapping.Identity
-        )
-    }
-}
+        var result = text
+        transformations.forEach { tf ->
+            result = tf.filter(result).text
+        }
+        return TransformedText(result, OffsetMapping.Identity)
+    }
+}
+
 
 
 
