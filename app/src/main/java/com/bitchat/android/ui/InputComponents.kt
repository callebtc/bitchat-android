--- conflicted
+++ resolved
@@ -44,9 +44,7 @@
  * VisualTransformation that styles slash commands with background and color
  * while preserving cursor positioning and click handling
  */
-class SlashCommandVisualTransformation(
-    private val colorScheme: ColorScheme
-) : VisualTransformation {
+class SlashCommandVisualTransformation : VisualTransformation {
     override fun filter(text: AnnotatedString): TransformedText {
         val slashCommandRegex = Regex("(/\\w+)(?=\\s|$)")
         val annotatedString = buildAnnotatedString {
@@ -61,10 +59,10 @@
                 // Add the styled slash command
                 withStyle(
                     style = SpanStyle(
-                        color = colorScheme.primary,
+                        color = Color(0xFF00FF00), // Green for commands
                         fontFamily = FontFamily.Monospace,
                         fontWeight = FontWeight.Medium,
-                        background = colorScheme.surface.copy(alpha = 0.8f)
+                        background = Color.Gray.copy(alpha = 0.2f)
                     )
                 ) {
                     append(match.value)
@@ -171,52 +169,9 @@
         verticalAlignment = Alignment.CenterVertically,
         horizontalArrangement = Arrangement.spacedBy(8.dp)
     ) {
-<<<<<<< HEAD
-        // Remove arrow from both private and channel inputs to match DM style
-        Text(
-            text = "<@$nickname>",  // No arrow for both private and channel
-            style = MaterialTheme.typography.bodySmall.copy(fontWeight = FontWeight.Medium),
-            color = when {
-                selectedPrivatePeer != null -> colorScheme.secondary // Use theme secondary color
-                currentChannel != null -> colorScheme.secondary // Use theme secondary color
-                else -> colorScheme.primary
-            },
-            fontFamily = FontFamily.Monospace,
-            fontSize = 14.sp
-        )
-        
-        Spacer(modifier = Modifier.width(8.dp))
-        
-        // Text input
-        BasicTextField(
-            value = value,
-            onValueChange = onValueChange,
-            textStyle = MaterialTheme.typography.bodyMedium.copy(
-                color = colorScheme.primary,
-                fontFamily = FontFamily.Monospace
-            ),
-            cursorBrush = SolidColor(colorScheme.primary),
-            keyboardOptions = KeyboardOptions(imeAction = ImeAction.Send),
-            keyboardActions = KeyboardActions(onSend = { onSend() }),
-            visualTransformation = SlashCommandVisualTransformation(colorScheme),
-            modifier = Modifier
-                .weight(1f)
-                .onFocusChanged { focusState ->
-                    isFocused.value = focusState.isFocused
-                }
-        )
-        
-        Spacer(modifier = Modifier.width(8.dp)) // Reduced spacing
-        
-        // Update send button to match input field colors
-        IconButton(
-            onClick = onSend,
-            modifier = Modifier.size(32.dp)
-=======
         // Text input with placeholder
         Box(
             modifier = Modifier.weight(1f)
->>>>>>> b86a6bf4
         ) {
             BasicTextField(
                 value = value,
@@ -234,17 +189,6 @@
                     listOf(SlashCommandVisualTransformation(), MentionVisualTransformation())
                 ),
                 modifier = Modifier
-<<<<<<< HEAD
-                    .size(30.dp)
-                    .background(
-                        color = if (selectedPrivatePeer != null || currentChannel != null) {
-                            // Use secondary color for both private messages and channels
-                            colorScheme.secondary.copy(alpha = 0.75f)
-                        } else {
-                            colorScheme.primary.copy(alpha = 0.75f)
-                        },
-                        shape = CircleShape
-=======
                     .fillMaxWidth()
                     .onFocusChanged { focusState ->
                         isFocused.value = focusState.isFocused
@@ -257,7 +201,6 @@
                     text = "type a message...",
                     style = MaterialTheme.typography.bodyMedium.copy(
                         fontFamily = FontFamily.Monospace
->>>>>>> b86a6bf4
                     ),
                     color = colorScheme.onSurface.copy(alpha = 0.5f), // Muted grey
                     modifier = Modifier.fillMaxWidth()
@@ -275,22 +218,9 @@
                 },
                 modifier = Modifier.size(32.dp)
             ) {
-<<<<<<< HEAD
-                Icon(
-                    imageVector = Icons.Filled.KeyboardArrowRight,
-                    contentDescription = "Send message",
-                    modifier = Modifier.size(20.dp),
-                    tint = if (selectedPrivatePeer != null || currentChannel != null) {
-                        // Use onSecondary color for icon on secondary background
-                        colorScheme.onSecondary
-                    } else {
-                        colorScheme.onPrimary
-                    }
-=======
                 Text(
                     text = "/",
                     textAlign = TextAlign.Center
->>>>>>> b86a6bf4
                 )
             }
         } else {
@@ -378,14 +308,9 @@
             .fillMaxWidth()
             .clickable { onClick() }
             .padding(horizontal = 12.dp, vertical = 3.dp)
-<<<<<<< HEAD
-            .background(colorScheme.surfaceVariant.copy(alpha = 0.3f)),
-        verticalAlignment = Alignment.CenterVertically
-=======
             .background(Color.Gray.copy(alpha = 0.1f)),
         verticalAlignment = Alignment.CenterVertically,
         horizontalArrangement = Arrangement.spacedBy(8.dp)
->>>>>>> b86a6bf4
     ) {
         // Show all aliases together
         val allCommands = if (suggestion.aliases.isNotEmpty()) {
