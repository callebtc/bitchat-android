package com.bitchat.android.ui

import android.content.Intent
import android.net.Uri
import android.provider.Settings
import androidx.compose.animation.core.animateFloatAsState
import androidx.compose.foundation.background
import androidx.compose.foundation.layout.*
import androidx.compose.foundation.lazy.LazyColumn
import androidx.compose.foundation.lazy.items
import androidx.compose.foundation.lazy.rememberLazyListState
import androidx.compose.foundation.text.BasicTextField
import androidx.compose.material3.*
import androidx.compose.runtime.*
import androidx.compose.runtime.livedata.observeAsState
import androidx.compose.ui.Alignment
import androidx.compose.ui.Modifier
import androidx.compose.ui.draw.drawBehind
import androidx.compose.ui.focus.onFocusChanged
import androidx.compose.ui.geometry.Offset
import androidx.compose.ui.graphics.Color
import androidx.compose.ui.platform.LocalContext
import androidx.compose.ui.res.stringResource
import androidx.compose.ui.text.TextStyle
import androidx.compose.ui.text.font.FontFamily
import androidx.compose.ui.text.font.FontWeight
import androidx.compose.ui.unit.dp
import androidx.compose.ui.unit.sp
import com.bitchat.android.ui.theme.BASE_FONT_SIZE
import kotlinx.coroutines.launch
import com.bitchat.android.geohash.ChannelID
import com.bitchat.android.geohash.GeohashChannel
import com.bitchat.android.geohash.GeohashChannelLevel
import com.bitchat.android.geohash.LocationChannelManager
import com.bitchat.android.R

/**
 * Location Channels Sheet for selecting geohash-based location channels
 * Direct port from iOS LocationChannelsSheet for 100% compatibility
 */
@OptIn(ExperimentalMaterial3Api::class)
@Composable
fun LocationChannelsSheet(
    isPresented: Boolean,
    onDismiss: () -> Unit,
    viewModel: ChatViewModel,
    modifier: Modifier = Modifier
) {
    val sheetState = rememberModalBottomSheetState(skipPartiallyExpanded = true)

    if (isPresented) {
        ModalBottomSheet(
            onDismissRequest = onDismiss,
            sheetState = sheetState,
            modifier = modifier.statusBarsPadding(),
            containerColor = MaterialTheme.colorScheme.background,
            dragHandle = null
        ) {
            LocationChannelsContent(
                viewModel = viewModel,
                isPresented =isPresented,
                onDismiss = onDismiss,
            )
        }
    }
}

@Composable
private fun LocationChannelsContent(
    viewModel: ChatViewModel,
    isPresented: Boolean,
    onDismiss: () -> Unit
) {
    val context = LocalContext.current
    val locationManager = LocationChannelManager.getInstance(context)
    
    // Observe location manager state
    val permissionState by locationManager.permissionState.observeAsState()
    val availableChannels by locationManager.availableChannels.observeAsState(emptyList())
    val selectedChannel by locationManager.selectedChannel.observeAsState()
    val teleported by locationManager.teleported.observeAsState(false)
    val locationNames by locationManager.locationNames.observeAsState(emptyMap())
    
    // CRITICAL FIX: Observe reactive participant counts for real-time updates
    val geohashParticipantCounts by viewModel.geohashParticipantCounts.observeAsState(emptyMap())

    // UI state
    var customGeohash by remember { mutableStateOf("") }
    var customError by remember { mutableStateOf<String?>(null) }
    var isInputFocused by remember { mutableStateOf(false) }

    val coroutineScope = rememberCoroutineScope()
    // Scroll state & TopBar animation
    val listState = rememberLazyListState()
    val isScrolled by remember {
        derivedStateOf {
            listState.firstVisibleItemIndex > 0 || listState.firstVisibleItemScrollOffset > 0
        }
    }
    val topBarAlpha by animateFloatAsState(
        targetValue = if (isScrolled) 0.95f else 0f,
        label = "topBarAlpha"
    )
    // iOS system colors (matches iOS exactly)
    val colorScheme = MaterialTheme.colorScheme
    val isDark =
        colorScheme.background.red + colorScheme.background.green + colorScheme.background.blue < 1.5f
    val standardGreen = if (isDark) Color(0xFF32D74B) else Color(0xFF248A3D) // iOS green
    val standardBlue = Color(0xFF007AFF) // iOS blue
    val invalidGeohashErrorText = stringResource(R.string.invalid_geohash_error)

    Box(modifier = Modifier.fillMaxWidth()) {
        LazyColumn(
            state = listState,
            modifier = Modifier.fillMaxSize(),
            contentPadding = PaddingValues(top = 64.dp, bottom = 20.dp)
        ) {
            // Header
            item {
                Column(
                    modifier = Modifier
                        .fillMaxWidth()
                        .then(
                            if (isInputFocused) {
                                Modifier
                                    .fillMaxHeight()
                                    .padding(horizontal = 16.dp, vertical = 6.dp)
                            } else {
                                Modifier.padding(horizontal = 16.dp, vertical = 6.dp)
                            }
                        ),
                    verticalArrangement = Arrangement.spacedBy(6.dp)
                ) {
                    Text(
                        text = stringResource(R.string.location_channels_sheet_title),
                        fontSize = 18.sp,
                        fontFamily = FontFamily.Monospace,
                        color = MaterialTheme.colorScheme.onSurface
                    )
                    Text(
                        text = stringResource(R.string.location_channels_sheet_description),
                        fontSize = 12.sp,
                        fontFamily = FontFamily.Monospace,
                        color = MaterialTheme.colorScheme.onSurface.copy(alpha = 0.7f)
                    )
                }
            }

            // Permission handling
            item {
                Box(modifier = Modifier.padding(horizontal = 24.dp)) {
                    when (permissionState) {
                        LocationChannelManager.PermissionState.NOT_DETERMINED -> {
                            Button(
                                onClick = { locationManager.enableLocationChannels() },
                                colors = ButtonDefaults.buttonColors(
                                    containerColor = standardGreen.copy(alpha = 0.12f),
                                    contentColor = standardGreen
                                ),
                                modifier = Modifier.fillMaxWidth()
                            ) {
                                Text(
                                    text = stringResource(R.string.location_channels_sheet_get_location_button),
                                    fontSize = 12.sp,
                                    fontFamily = FontFamily.Monospace
                                )
                            }
                        }

                        LocationChannelManager.PermissionState.DENIED,
                        LocationChannelManager.PermissionState.RESTRICTED -> {
                            Column(verticalArrangement = Arrangement.spacedBy(8.dp)) {
                                Text(
                                    text = stringResource(R.string.location_channels_sheet_permission_denied),
                                    fontSize = 12.sp,
                                    fontFamily = FontFamily.Monospace,
                                    color = MaterialTheme.colorScheme.onSurface.copy(alpha = 0.7f)
                                )
<<<<<<< HEAD

                                TextButton(
                                    onClick = {
                                        val intent =
                                            Intent(Settings.ACTION_APPLICATION_DETAILS_SETTINGS).apply {
                                                data = Uri.fromParts(
                                                    "package",
                                                    context.packageName,
                                                    null
                                                )
                                            }
                                        context.startActivity(intent)
=======
                            }
                        }
                    }
                    
                    // Custom geohash teleport (iOS-style inline form)
                    item {
                        Surface(
                            modifier = Modifier
                                .fillMaxWidth()
                                .padding(horizontal = 16.dp, vertical = 6.dp),
                            color = Color.Transparent
                        ) {
                            Column(verticalArrangement = Arrangement.spacedBy(6.dp)) {
                                Row(
                                    horizontalArrangement = Arrangement.spacedBy(1.dp),
                                    verticalAlignment = Alignment.CenterVertically
                                ) {
                                    Text(
                                        text = "#",
                                        fontSize = BASE_FONT_SIZE.sp,
                                        fontFamily = FontFamily.Monospace,
                                        color = MaterialTheme.colorScheme.onSurface.copy(alpha = 0.6f)
                                    )
                                    
                                    BasicTextField(
                                        value = customGeohash,
                                        onValueChange = { newValue ->
                                            // iOS-style geohash validation (base32 characters only)
                                            val allowed = "0123456789bcdefghjkmnpqrstuvwxyz".toSet()
                                            val filtered = newValue
                                                .lowercase()
                                                .replace("#", "")
                                                .filter { it in allowed }
                                                .take(12)
                                            
                                            customGeohash = filtered
                                            customError = null
                                        },
                                        textStyle = androidx.compose.ui.text.TextStyle(
                                            fontSize = BASE_FONT_SIZE.sp,
                                            fontFamily = FontFamily.Monospace,
                                            color = MaterialTheme.colorScheme.onSurface
                                        ),
                                        modifier = Modifier
                                            .weight(1f)
                                            .onFocusChanged { focusState ->
                                                isInputFocused = focusState.isFocused
                                                if (focusState.isFocused) {
                                                    coroutineScope.launch {
                                                        sheetState.expand()
                                                        // Scroll to bottom to show input and remove button
                                                        listState.animateScrollToItem(
                                                            index = listState.layoutInfo.totalItemsCount - 1
                                                        )
                                                    }
                                                }
                                            },
                                        singleLine = true,
                                        decorationBox = { innerTextField ->
                                            if (customGeohash.isEmpty()) {
                                                Text(
                                                    text = "geohash",
                                                    fontSize = BASE_FONT_SIZE.sp,
                                                    fontFamily = FontFamily.Monospace,
                                                    color = MaterialTheme.colorScheme.onSurface.copy(alpha = 0.4f)
                                                )
                                            }
                                            innerTextField()
                                        }
                                    )
                                    
                                    val normalized = customGeohash.trim().lowercase().replace("#", "")
                                    val isValid = validateGeohash(normalized)
                                    
                                    // iOS-style teleport button
                                    Button(
                                        onClick = {
                                            if (isValid) {
                                                val level = levelForLength(normalized.length)
                                                val channel = GeohashChannel(level = level, geohash = normalized)
                                                // Mark this selection as a manual teleport
                                                locationManager.setTeleported(true)
                                                locationManager.select(ChannelID.Location(channel))
                                                onDismiss()
                                            } else {
                                                customError = "invalid geohash"
                                            }
                                        },
                                        enabled = isValid,
                                        colors = ButtonDefaults.buttonColors(
                                            containerColor = MaterialTheme.colorScheme.secondary.copy(alpha = 0.12f),
                                            contentColor = MaterialTheme.colorScheme.onSurface
                                        )
                                    ) {
                                        Row(
                                            horizontalArrangement = Arrangement.spacedBy(6.dp),
                                            verticalAlignment = Alignment.CenterVertically
                                        ) {
                                            Text(
                                                text = "teleport",
                                                fontSize = BASE_FONT_SIZE.sp,
                                                fontFamily = FontFamily.Monospace
                                            )
                                            // iOS has a face.dashed icon, use closest Material equivalent
                                            Icon(
                                                imageVector = Icons.Filled.PinDrop,
                                                contentDescription = "Teleport",
                                                modifier = Modifier.size(14.dp),
                                                tint = MaterialTheme.colorScheme.onSurface
                                            )
                                        }
>>>>>>> a7604d90
                                    }
                                ) {
                                    Text(
                                        text = stringResource(R.string.open_settings),
                                        fontSize = 12.sp,
                                        fontFamily = FontFamily.Monospace
                                    )
                                }
                            }
                        }

                        LocationChannelManager.PermissionState.AUTHORIZED -> {
                            // Authorized - show channels below
                        }

                        null -> {
                            // Loading state
                            CircularProgressIndicator()
                        }
                    }
                }
            }
            // Mesh option first
            item {
                ChannelRow(
                    title = meshTitleWithCount(viewModel),
                    subtitle = stringResource(
                        R.string.location_channels_sheet_bluetooth_subtitle,
                        bluetoothRangeString()
                    ),
                    isSelected = selectedChannel is ChannelID.Mesh,
                    titleColor = standardBlue,
                    titleBold = meshCount(viewModel) > 0,
                    onClick = {
                        locationManager.select(ChannelID.Mesh)
                        onDismiss()
                    }
                )
            }

            // Nearby options
            if (availableChannels.isNotEmpty()) {
                items(availableChannels) { channel ->
                    val coverage = coverageString(channel.geohash.length)
                    val nameBase = locationNames[channel.level]
                    val namePart = nameBase?.let { formattedNamePrefix(channel.level) + it }
                    val subtitlePrefix = "#${channel.geohash} • $coverage"
                    // CRITICAL FIX: Use reactive participant count from LiveData
                    val participantCount = geohashParticipantCounts[channel.geohash] ?: 0
                    val highlight = participantCount > 0

                    ChannelRow(
                        title = geohashTitleWithCount(channel, participantCount),
                        subtitle = subtitlePrefix + (namePart?.let { " • $it" } ?: ""),
                        isSelected = isChannelSelected(channel, selectedChannel),
                        titleColor = standardGreen,
                        titleBold = highlight,
                        onClick = {
                            // Selecting a suggested nearby channel is not a teleport
                            locationManager.setTeleported(false)
                            locationManager.select(ChannelID.Location(channel))
                            onDismiss()
                        }
                    )
                }
            } else if (permissionState == LocationChannelManager.PermissionState.AUTHORIZED) {
                item {
                    Row(
                        modifier = Modifier
                            .fillMaxWidth()
                            .padding(horizontal = 24.dp, vertical = 16.dp),
                        horizontalArrangement = Arrangement.spacedBy(8.dp),
                        verticalAlignment = Alignment.CenterVertically
                    ) {
                        CircularProgressIndicator(modifier = Modifier.size(16.dp))
                        Text(
                            text = stringResource(R.string.location_channels_sheet_finding_channels),
                            fontSize = 12.sp,
                            fontFamily = FontFamily.Monospace
                        )
                    }
                }
            }

            // Custom geohash teleport (iOS-style inline form)
            item {
                Surface(
                    modifier = Modifier
                        .fillMaxWidth()
                        .padding(horizontal = 16.dp, vertical = 6.dp),
                    color = Color.Transparent
                ) {
                    Column(
                        modifier = Modifier.padding(horizontal = 16.dp),
                        verticalArrangement = Arrangement.spacedBy(6.dp)
                    ) {
                        Row(
                            horizontalArrangement = Arrangement.spacedBy(1.dp),
                            verticalAlignment = Alignment.CenterVertically
                        ) {
                            Text(
                                text = "#",
                                fontSize = 14.sp,
                                fontFamily = FontFamily.Monospace,
                                color = MaterialTheme.colorScheme.onSurface.copy(alpha = 0.6f)
                            )

                            BasicTextField(
                                value = customGeohash,
                                onValueChange = { newValue ->
                                    // iOS-style geohash validation (base32 characters only)
                                    val allowed = "0123456789bcdefghjkmnpqrstuvwxyz".toSet()
                                    val filtered = newValue
                                        .lowercase()
                                        .replace("#", "")
                                        .filter { it in allowed }
                                        .take(12)

                                    customGeohash = filtered
                                    customError = null
                                },
                                textStyle = TextStyle(
                                    fontSize = 14.sp,
                                    fontFamily = FontFamily.Monospace,
                                    color = MaterialTheme.colorScheme.onSurface
                                ),
                                modifier = Modifier
                                    .weight(1f)
                                    .onFocusChanged { focusState ->
                                        isInputFocused = focusState.isFocused
                                        if (focusState.isFocused) {
                                            coroutineScope.launch {
                                                listState.animateScrollToItem(
                                                    index = listState.layoutInfo.totalItemsCount - 1
                                                )
                                            }
                                        }
                                    },
                                singleLine = true,
                                decorationBox = { innerTextField ->
                                    if (customGeohash.isEmpty()) {
                                        Text(
                                            text = stringResource(R.string.geohash_placeholder),
                                            fontSize = 14.sp,
                                            fontFamily = FontFamily.Monospace,
                                            color = MaterialTheme.colorScheme.onSurface.copy(alpha = 0.4f)
                                        )
                                    }
                                    innerTextField()
                                }
                            )

                            val normalized = customGeohash.trim().lowercase().replace("#", "")
                            val isValid = validateGeohash(normalized)

                            // iOS-style teleport button
                            Button(
                                onClick = {
                                    if (isValid) {
                                        val level = levelForLength(normalized.length)
                                        val channel =
                                            GeohashChannel(level = level, geohash = normalized)
                                        // Mark this selection as a manual teleport
                                        locationManager.setTeleported(true)
                                        locationManager.select(ChannelID.Location(channel))
                                        onDismiss()
                                    } else {
                                        customError = invalidGeohashErrorText
                                    }
                                },
                                enabled = isValid,
                                shape = MaterialTheme.shapes.medium,
                                colors = ButtonDefaults.buttonColors(
                                    containerColor = MaterialTheme.colorScheme.secondary.copy(alpha = 0.12f),
                                    contentColor = MaterialTheme.colorScheme.onSurface
                                )
                            ) {
                                Text(
                                    text = stringResource(R.string.teleport_button).lowercase(),
                                    fontSize = 14.sp,
                                    fontFamily = FontFamily.Monospace
                                )
                            }
                        }

                        customError?.let { error ->
                            Text(
                                text = error,
                                fontSize = 12.sp,
                                fontFamily = FontFamily.Monospace,
                                color = Color.Red
                            )
                        }
                    }
                }
            }

            // Footer action - remove location access
            if (permissionState == LocationChannelManager.PermissionState.AUTHORIZED) {
                item {
                    Button(
                        onClick = {
                            val intent =
                                Intent(Settings.ACTION_APPLICATION_DETAILS_SETTINGS).apply {
                                    data = Uri.fromParts("package", context.packageName, null)
                                }
                            context.startActivity(intent)
                        },
                        colors = ButtonDefaults.buttonColors(
                            containerColor = Color.Red.copy(alpha = 0.08f),
                            contentColor = Color(0xFFBF1A1A)
                        ),
                        modifier = Modifier
                            .fillMaxWidth()
                            .padding(horizontal = 24.dp, vertical = 16.dp)
                    ) {
                        Text(text = stringResource(R.string.location_channels_sheet_remove_access_button))
                    }
                }
            }
        }

        SheetTopBar(
            alpha = topBarAlpha,
            onDismiss = onDismiss,
            modifier = Modifier.align(Alignment.TopCenter)
        )
    }

    // Lifecycle management
    LaunchedEffect(isPresented) {
        if (isPresented) {
            // Refresh channels when opening
            if (permissionState == LocationChannelManager.PermissionState.AUTHORIZED) {
                locationManager.refreshChannels()
            }
            // Begin periodic refresh while sheet is open
            locationManager.beginLiveRefresh()
            
            // Begin multi-channel sampling for counts
            val geohashes = availableChannels.map { it.geohash }
            viewModel.beginGeohashSampling(geohashes)
        } else {
            locationManager.endLiveRefresh()
            viewModel.endGeohashSampling()
        }
    }
    
    // React to permission changes
    LaunchedEffect(permissionState) {
        if (permissionState == LocationChannelManager.PermissionState.AUTHORIZED) {
            locationManager.refreshChannels()
        }
    }
    
    // React to available channels changes
    LaunchedEffect(availableChannels) {
        val geohashes = availableChannels.map { it.geohash }
        viewModel.beginGeohashSampling(geohashes)
    }
}

@Composable
private fun SheetTopBar(
    alpha: Float,
    onDismiss: () -> Unit,
    modifier: Modifier = Modifier
) {
    val colorScheme = MaterialTheme.colorScheme

    Box(
        modifier = modifier
            .fillMaxWidth()
            .height(64.dp)
            .background(colorScheme.background.copy(alpha = alpha))
            .drawBehind {
                if (alpha > 0.1f) {
                    val strokeWidth = 1.dp.toPx()
                    drawLine(
                        color = colorScheme.outline.copy(alpha = 0.5f),
                        start = Offset(0f, size.height - strokeWidth / 2),
                        end = Offset(size.width, size.height - strokeWidth / 2),
                        strokeWidth = strokeWidth
                    )
                }
            }
    ) {
        TextButton(
            onClick = onDismiss,
            modifier = Modifier
                .align(Alignment.CenterEnd)
                .padding(horizontal = 16.dp),
        ) {
            Text(
                text = stringResource(R.string.cancel).uppercase(),
                style = MaterialTheme.typography.labelMedium.copy(fontWeight = FontWeight.Bold),
                color = colorScheme.onBackground
            )
        }
    }
}

@Composable
private fun ChannelRow(
    title: String,
    subtitle: String,
    isSelected: Boolean,
    titleColor: Color? = null,
    titleBold: Boolean = false,
    onClick: () -> Unit
) {
    // iOS-style list row (plain button, no card background)
    Surface(
        onClick = onClick,
        color = if (isSelected) {
            MaterialTheme.colorScheme.primaryContainer.copy(alpha = 0.15f)
        } else {
            Color.Transparent
        },
        shape = MaterialTheme.shapes.medium,
        modifier = Modifier
            .fillMaxWidth()
            .padding(horizontal = 8.dp)
    ) {
        Row(
            modifier = Modifier
                .fillMaxWidth()
                .padding(horizontal = 16.dp, vertical = 12.dp),
            horizontalArrangement = Arrangement.SpaceBetween,
            verticalAlignment = Alignment.CenterVertically
        ) {
            Column(
                modifier = Modifier.weight(1f),
            ) {
                // Split title to handle count part with smaller font (iOS style)
                val (baseTitle, countSuffix) = splitTitleAndCount(title)
                
                Row(horizontalArrangement = Arrangement.spacedBy(4.dp)) {
                    Text(
                        text = baseTitle,
                        fontSize = BASE_FONT_SIZE.sp,
                        fontFamily = FontFamily.Monospace,
                        fontWeight = if (titleBold) FontWeight.Bold else FontWeight.Normal,
                        color = titleColor ?: MaterialTheme.colorScheme.onSurface
                    )
                    
                    countSuffix?.let { count ->
                        Text(
                            text = count,
                            fontSize = 11.sp,
                            fontFamily = FontFamily.Monospace,
                            color = MaterialTheme.colorScheme.onSurface.copy(alpha = 0.6f)
                        )
                    }
                }
                
                Text(
                    text = subtitle,
                    fontSize = 12.sp,
                    fontFamily = FontFamily.Monospace,
                    color = MaterialTheme.colorScheme.onSurface.copy(alpha = 0.6f)
                )
            }
            
            if (isSelected) {
                Text(
                    text = stringResource(R.string.checkmark_symbol),
                    fontSize = 16.sp,
                    fontFamily = FontFamily.Monospace,
                    color = Color(0xFF32D74B) // iOS green for checkmark
                )
            }
        }
    }
}

// MARK: - Helper Functions (matching iOS implementation)

private fun splitTitleAndCount(title: String): Pair<String, String?> {
    val lastBracketIndex = title.lastIndexOf('[')
    return if (lastBracketIndex != -1) {
        val prefix = title.substring(0, lastBracketIndex).trim()
        val suffix = title.substring(lastBracketIndex)
        Pair(prefix, suffix)
    } else {
        Pair(title, null)
    }
}

@Composable
private fun meshTitleWithCount(viewModel: ChatViewModel): String {
    val context = LocalContext.current
    val meshCount = meshCount(viewModel)
    val noun = context.resources.getQuantityString(R.plurals.person_count, meshCount)
    return stringResource(R.string.location_channels_sheet_mesh_title, meshCount, noun)
}

private fun meshCount(viewModel: ChatViewModel): Int {
    val myID = viewModel.meshService.myPeerID
    return viewModel.connectedPeers.value?.count { peerID ->
        peerID != myID
    } ?: 0
}

@Composable
private fun geohashTitleWithCount(channel: GeohashChannel, participantCount: Int): String {
    val context = LocalContext.current
    val noun = context.resources.getQuantityString(R.plurals.person_count, participantCount)
    val levelName = channel.level.displayName.lowercase()
    return stringResource(
        R.string.location_channels_sheet_geohash_title,
        levelName,
        participantCount,
        noun
    )
}

private fun isChannelSelected(channel: GeohashChannel, selectedChannel: ChannelID?): Boolean {
    return when (selectedChannel) {
        is ChannelID.Location -> selectedChannel.channel == channel
        else -> false
    }
}

private fun validateGeohash(geohash: String): Boolean {
    if (geohash.isEmpty() || geohash.length > 12) return false
    val allowed = "0123456789bcdefghjkmnpqrstuvwxyz".toSet()
    return geohash.all { it in allowed }
}

private fun levelForLength(length: Int): GeohashChannelLevel {
    return when (length) {
        in 0..2 -> GeohashChannelLevel.COUNTRY
        in 3..4 -> GeohashChannelLevel.REGION
        5 -> GeohashChannelLevel.CITY
        6 -> GeohashChannelLevel.NEIGHBORHOOD
        7 -> GeohashChannelLevel.BLOCK
        else -> GeohashChannelLevel.BLOCK
    }
}

private fun coverageString(precision: Int): String {
    // Approximate max cell dimension at equator for a given geohash length
    val maxMeters = when (precision) {
        2 -> 1_250_000.0
        3 -> 156_000.0
        4 -> 39_100.0
        5 -> 4_890.0
        6 -> 1_220.0
        7 -> 153.0
        8 -> 38.2
        9 -> 4.77
        10 -> 1.19
        else -> if (precision <= 1) 5_000_000.0 else 1.19 * Math.pow(0.25, (precision - 10).toDouble())
    }

    // Use metric system for simplicity (could be made locale-aware)
    val km = maxMeters / 1000.0
    return "~${formatDistance(km)} km"
}

private fun formatDistance(value: Double): String {
    return when {
        value >= 100 -> String.format("%.0f", value)
        value >= 10 -> String.format("%.1f", value)
        else -> String.format("%.1f", value)
    }
}

@Composable
private fun bluetoothRangeString(): String {
    // Approximate Bluetooth LE range for typical mobile devices
    return stringResource(R.string.bluetooth_range_approximate)
}

private fun formattedNamePrefix(level: GeohashChannelLevel): String {
    return when (level) {
        GeohashChannelLevel.COUNTRY -> ""
        else -> "~"
    }
}<|MERGE_RESOLUTION|>--- conflicted
+++ resolved
@@ -10,6 +10,8 @@
 import androidx.compose.foundation.lazy.items
 import androidx.compose.foundation.lazy.rememberLazyListState
 import androidx.compose.foundation.text.BasicTextField
+import androidx.compose.material.icons.Icons
+import androidx.compose.material.icons.filled.PinDrop
 import androidx.compose.material3.*
 import androidx.compose.runtime.*
 import androidx.compose.runtime.livedata.observeAsState
@@ -83,14 +85,15 @@
     
     // CRITICAL FIX: Observe reactive participant counts for real-time updates
     val geohashParticipantCounts by viewModel.geohashParticipantCounts.observeAsState(emptyMap())
-
+    
     // UI state
     var customGeohash by remember { mutableStateOf("") }
     var customError by remember { mutableStateOf<String?>(null) }
     var isInputFocused by remember { mutableStateOf(false) }
 
     val coroutineScope = rememberCoroutineScope()
-    // Scroll state & TopBar animation
+
+    // Scroll state for LazyColumn
     val listState = rememberLazyListState()
     val isScrolled by remember {
         derivedStateOf {
@@ -103,8 +106,7 @@
     )
     // iOS system colors (matches iOS exactly)
     val colorScheme = MaterialTheme.colorScheme
-    val isDark =
-        colorScheme.background.red + colorScheme.background.green + colorScheme.background.blue < 1.5f
+    val isDark = colorScheme.background.red + colorScheme.background.green + colorScheme.background.blue < 1.5f
     val standardGreen = if (isDark) Color(0xFF32D74B) else Color(0xFF248A3D) // iOS green
     val standardBlue = Color(0xFF007AFF) // iOS blue
     val invalidGeohashErrorText = stringResource(R.string.invalid_geohash_error)
@@ -176,7 +178,6 @@
                                     fontFamily = FontFamily.Monospace,
                                     color = MaterialTheme.colorScheme.onSurface.copy(alpha = 0.7f)
                                 )
-<<<<<<< HEAD
 
                                 TextButton(
                                     onClick = {
@@ -189,119 +190,6 @@
                                                 )
                                             }
                                         context.startActivity(intent)
-=======
-                            }
-                        }
-                    }
-                    
-                    // Custom geohash teleport (iOS-style inline form)
-                    item {
-                        Surface(
-                            modifier = Modifier
-                                .fillMaxWidth()
-                                .padding(horizontal = 16.dp, vertical = 6.dp),
-                            color = Color.Transparent
-                        ) {
-                            Column(verticalArrangement = Arrangement.spacedBy(6.dp)) {
-                                Row(
-                                    horizontalArrangement = Arrangement.spacedBy(1.dp),
-                                    verticalAlignment = Alignment.CenterVertically
-                                ) {
-                                    Text(
-                                        text = "#",
-                                        fontSize = BASE_FONT_SIZE.sp,
-                                        fontFamily = FontFamily.Monospace,
-                                        color = MaterialTheme.colorScheme.onSurface.copy(alpha = 0.6f)
-                                    )
-                                    
-                                    BasicTextField(
-                                        value = customGeohash,
-                                        onValueChange = { newValue ->
-                                            // iOS-style geohash validation (base32 characters only)
-                                            val allowed = "0123456789bcdefghjkmnpqrstuvwxyz".toSet()
-                                            val filtered = newValue
-                                                .lowercase()
-                                                .replace("#", "")
-                                                .filter { it in allowed }
-                                                .take(12)
-                                            
-                                            customGeohash = filtered
-                                            customError = null
-                                        },
-                                        textStyle = androidx.compose.ui.text.TextStyle(
-                                            fontSize = BASE_FONT_SIZE.sp,
-                                            fontFamily = FontFamily.Monospace,
-                                            color = MaterialTheme.colorScheme.onSurface
-                                        ),
-                                        modifier = Modifier
-                                            .weight(1f)
-                                            .onFocusChanged { focusState ->
-                                                isInputFocused = focusState.isFocused
-                                                if (focusState.isFocused) {
-                                                    coroutineScope.launch {
-                                                        sheetState.expand()
-                                                        // Scroll to bottom to show input and remove button
-                                                        listState.animateScrollToItem(
-                                                            index = listState.layoutInfo.totalItemsCount - 1
-                                                        )
-                                                    }
-                                                }
-                                            },
-                                        singleLine = true,
-                                        decorationBox = { innerTextField ->
-                                            if (customGeohash.isEmpty()) {
-                                                Text(
-                                                    text = "geohash",
-                                                    fontSize = BASE_FONT_SIZE.sp,
-                                                    fontFamily = FontFamily.Monospace,
-                                                    color = MaterialTheme.colorScheme.onSurface.copy(alpha = 0.4f)
-                                                )
-                                            }
-                                            innerTextField()
-                                        }
-                                    )
-                                    
-                                    val normalized = customGeohash.trim().lowercase().replace("#", "")
-                                    val isValid = validateGeohash(normalized)
-                                    
-                                    // iOS-style teleport button
-                                    Button(
-                                        onClick = {
-                                            if (isValid) {
-                                                val level = levelForLength(normalized.length)
-                                                val channel = GeohashChannel(level = level, geohash = normalized)
-                                                // Mark this selection as a manual teleport
-                                                locationManager.setTeleported(true)
-                                                locationManager.select(ChannelID.Location(channel))
-                                                onDismiss()
-                                            } else {
-                                                customError = "invalid geohash"
-                                            }
-                                        },
-                                        enabled = isValid,
-                                        colors = ButtonDefaults.buttonColors(
-                                            containerColor = MaterialTheme.colorScheme.secondary.copy(alpha = 0.12f),
-                                            contentColor = MaterialTheme.colorScheme.onSurface
-                                        )
-                                    ) {
-                                        Row(
-                                            horizontalArrangement = Arrangement.spacedBy(6.dp),
-                                            verticalAlignment = Alignment.CenterVertically
-                                        ) {
-                                            Text(
-                                                text = "teleport",
-                                                fontSize = BASE_FONT_SIZE.sp,
-                                                fontFamily = FontFamily.Monospace
-                                            )
-                                            // iOS has a face.dashed icon, use closest Material equivalent
-                                            Icon(
-                                                imageVector = Icons.Filled.PinDrop,
-                                                contentDescription = "Teleport",
-                                                modifier = Modifier.size(14.dp),
-                                                tint = MaterialTheme.colorScheme.onSurface
-                                            )
-                                        }
->>>>>>> a7604d90
                                     }
                                 ) {
                                     Text(
@@ -404,7 +292,7 @@
                         ) {
                             Text(
                                 text = "#",
-                                fontSize = 14.sp,
+                                fontSize = BASE_FONT_SIZE.sp,
                                 fontFamily = FontFamily.Monospace,
                                 color = MaterialTheme.colorScheme.onSurface.copy(alpha = 0.6f)
                             )
@@ -462,14 +350,13 @@
                                 onClick = {
                                     if (isValid) {
                                         val level = levelForLength(normalized.length)
-                                        val channel =
-                                            GeohashChannel(level = level, geohash = normalized)
+                                        val channel = GeohashChannel(level = level, geohash = normalized)
                                         // Mark this selection as a manual teleport
                                         locationManager.setTeleported(true)
                                         locationManager.select(ChannelID.Location(channel))
                                         onDismiss()
                                     } else {
-                                        customError = invalidGeohashErrorText
+                                        customError = "invalid geohash"
                                     }
                                 },
                                 enabled = isValid,
@@ -481,7 +368,7 @@
                             ) {
                                 Text(
                                     text = stringResource(R.string.teleport_button).lowercase(),
-                                    fontSize = 14.sp,
+                                    fontSize = BASE_FONT_SIZE.sp,
                                     fontFamily = FontFamily.Monospace
                                 )
                             }
@@ -518,7 +405,11 @@
                             .fillMaxWidth()
                             .padding(horizontal = 24.dp, vertical = 16.dp)
                     ) {
-                        Text(text = stringResource(R.string.location_channels_sheet_remove_access_button))
+                        Text(
+                            text = stringResource(R.string.location_channels_sheet_remove_access_button),
+                            fontSize = 12.sp,
+                            fontFamily = FontFamily.Monospace
+                        )
                     }
                 }
             }
@@ -530,7 +421,7 @@
             modifier = Modifier.align(Alignment.TopCenter)
         )
     }
-
+    
     // Lifecycle management
     LaunchedEffect(isPresented) {
         if (isPresented) {
@@ -757,7 +648,7 @@
         10 -> 1.19
         else -> if (precision <= 1) 5_000_000.0 else 1.19 * Math.pow(0.25, (precision - 10).toDouble())
     }
-
+    
     // Use metric system for simplicity (could be made locale-aware)
     val km = maxMeters / 1000.0
     return "~${formatDistance(km)} km"
