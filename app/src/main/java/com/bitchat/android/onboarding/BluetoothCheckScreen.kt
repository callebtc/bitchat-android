--- conflicted
+++ resolved
@@ -143,7 +143,18 @@
                     )
                 }
 
-<<<<<<< HEAD
+                OutlinedButton(
+                    onClick = onRetry,
+                    modifier = Modifier.fillMaxWidth()
+                ) {
+                    Text(
+                        text = stringResource(R.string.check_again),
+                        style = MaterialTheme.typography.bodyMedium.copy(
+                            fontFamily = FontFamily.Monospace
+                        ),
+                        modifier = Modifier.padding(vertical = 4.dp)
+                    )
+                }
                 //Since we are automatically checking bluetooth state -- commented
 
 //                OutlinedButton(
@@ -158,20 +169,6 @@
 //                        modifier = Modifier.padding(vertical = 4.dp)
 //                    )
 //                }
-=======
-                OutlinedButton(
-                    onClick = onRetry,
-                    modifier = Modifier.fillMaxWidth()
-                ) {
-                    Text(
-                        text = stringResource(R.string.check_again),
-                        style = MaterialTheme.typography.bodyMedium.copy(
-                            fontFamily = FontFamily.Monospace
-                        ),
-                        modifier = Modifier.padding(vertical = 4.dp)
-                    )
-                }
->>>>>>> 65966513
             }
         }
     }
