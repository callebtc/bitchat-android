package com.bitchat.android.onboarding

import androidx.compose.foundation.layout.*
import androidx.compose.foundation.rememberScrollState
import androidx.compose.foundation.verticalScroll
import androidx.compose.material3.*
import androidx.compose.runtime.*
import androidx.compose.ui.Alignment
import androidx.compose.ui.Modifier
import androidx.compose.ui.graphics.Color
import androidx.compose.ui.res.stringResource
import androidx.compose.ui.text.font.FontFamily
import androidx.compose.ui.text.font.FontWeight
import androidx.compose.ui.text.style.TextAlign
import androidx.compose.ui.unit.dp
import androidx.compose.ui.unit.sp
import com.bitchat.android.R

/**
 * Permission explanation screen shown before requesting permissions
 * Explains why bitchat needs each permission and reassures users about privacy
 */
@Composable
fun PermissionExplanationScreen(
    permissionCategories: List<PermissionCategory>,
    onContinue: () -> Unit
) {
    val colorScheme = MaterialTheme.colorScheme
    val scrollState = rememberScrollState()

    Box(
        modifier = Modifier.fillMaxSize()
    ) {
        // Scrollable content
        Column(
            modifier = Modifier
                .fillMaxSize()
                .padding(horizontal = 24.dp)
                .padding(bottom = 88.dp) // Leave space for the fixed button
                .verticalScroll(scrollState),
            verticalArrangement = Arrangement.spacedBy(16.dp)
        ) {
<<<<<<< HEAD
            Text(
                text = stringResource(R.string.permission_explanation_title),
                style = MaterialTheme.typography.headlineMedium.copy(
                    fontFamily = FontFamily.Monospace,
                    fontWeight = FontWeight.Bold,
                    color = colorScheme.primary
                ),
                textAlign = TextAlign.Center
            )
            
            Spacer(modifier = Modifier.height(8.dp))
            
            Text(
                text = stringResource(R.string.permission_explanation_subtitle),
                style = MaterialTheme.typography.bodyMedium.copy(
                    fontFamily = FontFamily.Monospace,
                    color = colorScheme.onSurface.copy(alpha = 0.7f)
                ),
                textAlign = TextAlign.Center
            )
        }
=======
            Spacer(modifier = Modifier.height(24.dp))
            // Header
            Column(
                modifier = Modifier.fillMaxWidth(),
                horizontalAlignment = Alignment.CenterHorizontally
            ) {
                Text(
                    text = "Welcome to bitchat*",
                    style = MaterialTheme.typography.headlineMedium.copy(
                        fontFamily = FontFamily.Monospace,
                        fontWeight = FontWeight.Bold,
                        color = colorScheme.primary
                    ),
                    textAlign = TextAlign.Center
                )
                
                Spacer(modifier = Modifier.height(8.dp))
                
                Text(
                    text = "Decentralized mesh messaging over Bluetooth",
                    style = MaterialTheme.typography.bodyMedium.copy(
                        fontFamily = FontFamily.Monospace,
                        color = colorScheme.onSurface.copy(alpha = 0.7f)
                    ),
                    textAlign = TextAlign.Center
                )
            }
>>>>>>> 013f0c00

            Spacer(modifier = Modifier.height(16.dp))

            // Privacy assurance section
            Card(
                modifier = Modifier.fillMaxWidth(),
                colors = CardDefaults.cardColors(
                    containerColor = colorScheme.surfaceVariant.copy(alpha = 0.3f)
                ),
                elevation = CardDefaults.cardElevation(defaultElevation = 2.dp)
            ) {
                Column(
                    modifier = Modifier.padding(16.dp),
                    verticalArrangement = Arrangement.spacedBy(8.dp)
                ) {
                    Row(
                        verticalAlignment = Alignment.CenterVertically,
                        horizontalArrangement = Arrangement.spacedBy(8.dp)
                    ) {
                        Text(
                            text = "🔒",
                            style = MaterialTheme.typography.titleMedium,
                            modifier = Modifier.size(20.dp)
                        )
                        Text(
                            text = "Your Privacy is Protected",
                            style = MaterialTheme.typography.titleSmall.copy(
                                fontWeight = FontWeight.Bold,
                                color = colorScheme.onSurface
                            )
                        )
                    }
                    
                    Text(
<<<<<<< HEAD
                        text = "🔒",
                        style = MaterialTheme.typography.titleMedium,
                        modifier = Modifier.size(20.dp)
                    )
                    Text(
                        text = stringResource(R.string.permission_explanation_box1_title),
                        style = MaterialTheme.typography.titleSmall.copy(
                            fontWeight = FontWeight.Bold,
                            color = colorScheme.onSurface
                        )
                    )
                }
                
                Text(
                    text = stringResource(R.string.permission_explanation_box1_text),
                    style = MaterialTheme.typography.bodySmall.copy(
                        fontFamily = FontFamily.Monospace,
                        color = colorScheme.onSurface.copy(alpha = 0.8f)
                    )
                )
=======
                        text = "• bitchat doesn't track you or collect personal data\n" +
                                "• No servers, no internet required, no data logging\n" +
                                "• Location permission is only used by Android for Bluetooth scanning\n" +
                                "• Your messages stay on your device and peer devices only",
                        style = MaterialTheme.typography.bodySmall.copy(
                            fontFamily = FontFamily.Monospace,
                            color = colorScheme.onSurface.copy(alpha = 0.8f)
                        )
                    )
                }
>>>>>>> 013f0c00
            }

            Spacer(modifier = Modifier.height(8.dp))

<<<<<<< HEAD
        Text(
            text = stringResource(R.string.permission_explanation_box2_title),
            style = MaterialTheme.typography.bodyMedium.copy(
                fontWeight = FontWeight.Medium,
                color = colorScheme.onSurface
=======
            Text(
                text = "To work properly, bitchat needs these permissions:",
                style = MaterialTheme.typography.bodyMedium.copy(
                    fontWeight = FontWeight.Medium,
                    color = colorScheme.onSurface
                )
>>>>>>> 013f0c00
            )

            // Permission categories
            permissionCategories.forEach { category ->
                PermissionCategoryCard(
                    category = category,
                    colorScheme = colorScheme
                )
            }

            Spacer(modifier = Modifier.height(24.dp))
        }

        // Fixed button at bottom
        Surface(
            modifier = Modifier
                .align(Alignment.BottomCenter)
                .fillMaxWidth(),
            color = colorScheme.surface,
            shadowElevation = 8.dp
        ) {
            Button(
                onClick = onContinue,
                modifier = Modifier
                    .fillMaxWidth()
                    .padding(horizontal = 24.dp, vertical = 16.dp),
                colors = ButtonDefaults.buttonColors(
                    containerColor = colorScheme.primary
                )
            ) {
                Text(
                    text = stringResource(R.string.permission_explanation_button_grant),
                    style = MaterialTheme.typography.bodyMedium.copy(
                        fontFamily = FontFamily.Monospace,
                        fontWeight = FontWeight.Bold
                    ),
                    modifier = Modifier.padding(vertical = 4.dp)
                )
            }
<<<<<<< HEAD

            OutlinedButton(
                onClick = onCancel,
                modifier = Modifier.fillMaxWidth(),
                colors = ButtonDefaults.outlinedButtonColors(
                    contentColor = colorScheme.onSurface.copy(alpha = 0.7f)
                )
            ) {
                Text(
                    text = stringResource(R.string.permission_explanation_button_exit),
                    style = MaterialTheme.typography.bodyMedium.copy(
                        fontFamily = FontFamily.Monospace
                    ),
                    modifier = Modifier.padding(vertical = 4.dp)
                )
            }
=======
>>>>>>> 013f0c00
        }
    }
}

@Composable
private fun PermissionCategoryCard(
    category: PermissionCategory,
    colorScheme: ColorScheme
) {
    Card(
        modifier = Modifier.fillMaxWidth(),
        colors = CardDefaults.cardColors(
            containerColor = colorScheme.surface
        ),
        elevation = CardDefaults.cardElevation(defaultElevation = 2.dp)
    ) {
        Column(
            modifier = Modifier.padding(16.dp),
            verticalArrangement = Arrangement.spacedBy(8.dp)
        ) {
            Row(
                verticalAlignment = Alignment.CenterVertically,
                horizontalArrangement = Arrangement.spacedBy(12.dp)
            ) {
                Text(
<<<<<<< HEAD
                    text = category.emoji,
                    style = MaterialTheme.typography.titleLarge,
                    color = category.type.getPermissionIconColor(),
=======
                    text = getPermissionEmoji(category.type),
                    style = MaterialTheme.typography.titleLarge,
                    color = getPermissionIconColor(category.type),
>>>>>>> 013f0c00
                    modifier = Modifier.size(24.dp)
                )
                
                Text(
                    text = category.type.nameValue,
                    style = MaterialTheme.typography.titleSmall.copy(
                        fontWeight = FontWeight.Bold,
                        color = colorScheme.onSurface
                    )
                )
            }
            
            Text(
                text = category.description,
                style = MaterialTheme.typography.bodySmall.copy(
                    fontFamily = FontFamily.Monospace,
                    color = colorScheme.onSurface.copy(alpha = 0.8f),
                    lineHeight = 18.sp
                )
            )

<<<<<<< HEAD
            if (category.name == stringResource(R.string.permission_precise_location_title)) {
=======
            if (category.type == PermissionType.PRECISE_LOCATION) {
>>>>>>> 013f0c00
                // Extra emphasis for location permission
                Row(
                    verticalAlignment = Alignment.CenterVertically,
                    horizontalArrangement = Arrangement.spacedBy(6.dp)
                ) {
                    Text(
                        text = "⚠️",
                        style = MaterialTheme.typography.bodyMedium,
                        modifier = Modifier.size(16.dp)
                    )
                    Text(
                        text = stringResource(R.string.permission_precise_location_system_description_2),
                        style = MaterialTheme.typography.bodySmall.copy(
                            fontFamily = FontFamily.Monospace,
                            fontWeight = FontWeight.Medium,
                            color = Color(0xFFFF9800)
                        )
                    )
                }
            }
        }
    }
}

<<<<<<< HEAD
@Composable
private fun PermissionCategoryType.getPermissionIconColor(): Color {
    return when (this) {
        PermissionCategoryType.NEARBY_DEVICES -> Color(0xFF2196F3) // Blue
        PermissionCategoryType.PRECISE_LOCATION -> Color(0xFFFF9800) // Orange
        PermissionCategoryType.NOTIFICATIONS -> Color(0xFF4CAF50) // Green
=======
private fun getPermissionEmoji(permissionType: PermissionType): String {
    return when (permissionType) {
        PermissionType.NEARBY_DEVICES -> "📱"
        PermissionType.PRECISE_LOCATION -> "📍"
        PermissionType.NOTIFICATIONS -> "🔔"
        PermissionType.OTHER -> "🔧"
    }
}

private fun getPermissionIconColor(permissionType: PermissionType): Color {
    return when (permissionType) {
        PermissionType.NEARBY_DEVICES -> Color(0xFF2196F3) // Blue
        PermissionType.PRECISE_LOCATION -> Color(0xFFFF9800) // Orange
        PermissionType.NOTIFICATIONS -> Color(0xFF4CAF50) // Green
        PermissionType.OTHER -> Color(0xFF9C27B0) // Purple
>>>>>>> 013f0c00
    }
}<|MERGE_RESOLUTION|>--- conflicted
+++ resolved
@@ -40,29 +40,6 @@
                 .verticalScroll(scrollState),
             verticalArrangement = Arrangement.spacedBy(16.dp)
         ) {
-<<<<<<< HEAD
-            Text(
-                text = stringResource(R.string.permission_explanation_title),
-                style = MaterialTheme.typography.headlineMedium.copy(
-                    fontFamily = FontFamily.Monospace,
-                    fontWeight = FontWeight.Bold,
-                    color = colorScheme.primary
-                ),
-                textAlign = TextAlign.Center
-            )
-            
-            Spacer(modifier = Modifier.height(8.dp))
-            
-            Text(
-                text = stringResource(R.string.permission_explanation_subtitle),
-                style = MaterialTheme.typography.bodyMedium.copy(
-                    fontFamily = FontFamily.Monospace,
-                    color = colorScheme.onSurface.copy(alpha = 0.7f)
-                ),
-                textAlign = TextAlign.Center
-            )
-        }
-=======
             Spacer(modifier = Modifier.height(24.dp))
             // Header
             Column(
@@ -70,7 +47,7 @@
                 horizontalAlignment = Alignment.CenterHorizontally
             ) {
                 Text(
-                    text = "Welcome to bitchat*",
+                    text = stringResource(R.string.permission_explanation_title),
                     style = MaterialTheme.typography.headlineMedium.copy(
                         fontFamily = FontFamily.Monospace,
                         fontWeight = FontWeight.Bold,
@@ -78,11 +55,11 @@
                     ),
                     textAlign = TextAlign.Center
                 )
-                
+
                 Spacer(modifier = Modifier.height(8.dp))
-                
-                Text(
-                    text = "Decentralized mesh messaging over Bluetooth",
+
+                Text(
+                    text = stringResource(R.string.permission_explanation_subtitle),
                     style = MaterialTheme.typography.bodyMedium.copy(
                         fontFamily = FontFamily.Monospace,
                         color = colorScheme.onSurface.copy(alpha = 0.7f)
@@ -90,7 +67,6 @@
                     textAlign = TextAlign.Center
                 )
             }
->>>>>>> 013f0c00
 
             Spacer(modifier = Modifier.height(16.dp))
 
@@ -116,66 +92,32 @@
                             modifier = Modifier.size(20.dp)
                         )
                         Text(
-                            text = "Your Privacy is Protected",
+                            text = stringResource(R.string.permission_explanation_box1_title),
                             style = MaterialTheme.typography.titleSmall.copy(
                                 fontWeight = FontWeight.Bold,
                                 color = colorScheme.onSurface
                             )
                         )
                     }
-                    
+
                     Text(
-<<<<<<< HEAD
-                        text = "🔒",
-                        style = MaterialTheme.typography.titleMedium,
-                        modifier = Modifier.size(20.dp)
-                    )
-                    Text(
-                        text = stringResource(R.string.permission_explanation_box1_title),
-                        style = MaterialTheme.typography.titleSmall.copy(
-                            fontWeight = FontWeight.Bold,
-                            color = colorScheme.onSurface
-                        )
-                    )
-                }
-                
-                Text(
-                    text = stringResource(R.string.permission_explanation_box1_text),
-                    style = MaterialTheme.typography.bodySmall.copy(
-                        fontFamily = FontFamily.Monospace,
-                        color = colorScheme.onSurface.copy(alpha = 0.8f)
-                    )
-                )
-=======
-                        text = "• bitchat doesn't track you or collect personal data\n" +
-                                "• No servers, no internet required, no data logging\n" +
-                                "• Location permission is only used by Android for Bluetooth scanning\n" +
-                                "• Your messages stay on your device and peer devices only",
+                        text = stringResource(R.string.permission_explanation_box1_text),
                         style = MaterialTheme.typography.bodySmall.copy(
                             fontFamily = FontFamily.Monospace,
                             color = colorScheme.onSurface.copy(alpha = 0.8f)
                         )
                     )
                 }
->>>>>>> 013f0c00
             }
 
             Spacer(modifier = Modifier.height(8.dp))
 
-<<<<<<< HEAD
-        Text(
-            text = stringResource(R.string.permission_explanation_box2_title),
-            style = MaterialTheme.typography.bodyMedium.copy(
-                fontWeight = FontWeight.Medium,
-                color = colorScheme.onSurface
-=======
             Text(
-                text = "To work properly, bitchat needs these permissions:",
+                text = stringResource(R.string.permission_explanation_box2_title),
                 style = MaterialTheme.typography.bodyMedium.copy(
                     fontWeight = FontWeight.Medium,
                     color = colorScheme.onSurface
                 )
->>>>>>> 013f0c00
             )
 
             // Permission categories
@@ -215,25 +157,6 @@
                     modifier = Modifier.padding(vertical = 4.dp)
                 )
             }
-<<<<<<< HEAD
-
-            OutlinedButton(
-                onClick = onCancel,
-                modifier = Modifier.fillMaxWidth(),
-                colors = ButtonDefaults.outlinedButtonColors(
-                    contentColor = colorScheme.onSurface.copy(alpha = 0.7f)
-                )
-            ) {
-                Text(
-                    text = stringResource(R.string.permission_explanation_button_exit),
-                    style = MaterialTheme.typography.bodyMedium.copy(
-                        fontFamily = FontFamily.Monospace
-                    ),
-                    modifier = Modifier.padding(vertical = 4.dp)
-                )
-            }
-=======
->>>>>>> 013f0c00
         }
     }
 }
@@ -259,27 +182,21 @@
                 horizontalArrangement = Arrangement.spacedBy(12.dp)
             ) {
                 Text(
-<<<<<<< HEAD
                     text = category.emoji,
                     style = MaterialTheme.typography.titleLarge,
-                    color = category.type.getPermissionIconColor(),
-=======
-                    text = getPermissionEmoji(category.type),
-                    style = MaterialTheme.typography.titleLarge,
                     color = getPermissionIconColor(category.type),
->>>>>>> 013f0c00
                     modifier = Modifier.size(24.dp)
                 )
-                
-                Text(
-                    text = category.type.nameValue,
+
+                Text(
+                    text = category.name,
                     style = MaterialTheme.typography.titleSmall.copy(
                         fontWeight = FontWeight.Bold,
                         color = colorScheme.onSurface
                     )
                 )
             }
-            
+
             Text(
                 text = category.description,
                 style = MaterialTheme.typography.bodySmall.copy(
@@ -289,11 +206,7 @@
                 )
             )
 
-<<<<<<< HEAD
-            if (category.name == stringResource(R.string.permission_precise_location_title)) {
-=======
             if (category.type == PermissionType.PRECISE_LOCATION) {
->>>>>>> 013f0c00
                 // Extra emphasis for location permission
                 Row(
                     verticalAlignment = Alignment.CenterVertically,
@@ -305,7 +218,9 @@
                         modifier = Modifier.size(16.dp)
                     )
                     Text(
-                        text = stringResource(R.string.permission_precise_location_system_description_2),
+                        text = stringResource(
+                            R.string.permission_precise_location_system_description_2
+                        ),
                         style = MaterialTheme.typography.bodySmall.copy(
                             fontFamily = FontFamily.Monospace,
                             fontWeight = FontWeight.Medium,
@@ -315,23 +230,6 @@
                 }
             }
         }
-    }
-}
-
-<<<<<<< HEAD
-@Composable
-private fun PermissionCategoryType.getPermissionIconColor(): Color {
-    return when (this) {
-        PermissionCategoryType.NEARBY_DEVICES -> Color(0xFF2196F3) // Blue
-        PermissionCategoryType.PRECISE_LOCATION -> Color(0xFFFF9800) // Orange
-        PermissionCategoryType.NOTIFICATIONS -> Color(0xFF4CAF50) // Green
-=======
-private fun getPermissionEmoji(permissionType: PermissionType): String {
-    return when (permissionType) {
-        PermissionType.NEARBY_DEVICES -> "📱"
-        PermissionType.PRECISE_LOCATION -> "📍"
-        PermissionType.NOTIFICATIONS -> "🔔"
-        PermissionType.OTHER -> "🔧"
     }
 }
 
@@ -341,6 +239,5 @@
         PermissionType.PRECISE_LOCATION -> Color(0xFFFF9800) // Orange
         PermissionType.NOTIFICATIONS -> Color(0xFF4CAF50) // Green
         PermissionType.OTHER -> Color(0xFF9C27B0) // Purple
->>>>>>> 013f0c00
     }
 }