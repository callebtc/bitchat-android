--- conflicted
+++ resolved
@@ -116,14 +116,9 @@
 
         categories.add(
             PermissionCategory(
-<<<<<<< HEAD
-                type = PermissionCategoryType.NEARBY_DEVICES,
                 name = context.getString(R.string.permission_nearby_title),
+                type = PermissionType.NEARBY_DEVICES,
                 description = context.getString(R.string.permission_nearby_description),
-=======
-                type = PermissionType.NEARBY_DEVICES,
-                description = "Required to discover bitchat users via Bluetooth",
->>>>>>> 013f0c00
                 permissions = bluetoothPermissions,
                 isGranted = bluetoothPermissions.all { isPermissionGranted(it) },
                 systemDescription = context.getString(R.string.permission_nearby_system_description),
@@ -139,21 +134,13 @@
 
         categories.add(
             PermissionCategory(
-<<<<<<< HEAD
-                type = PermissionCategoryType.PRECISE_LOCATION,
                 name = context.getString(R.string.permission_precise_location_title),
+                type = PermissionType.PRECISE_LOCATION,
                 description = context.getString(R.string.permission_precise_location_description),
                 permissions = locationPermissions,
                 isGranted = locationPermissions.all { isPermissionGranted(it) },
                 systemDescription = context.getString(R.string.permission_precise_location_system_description),
                 emoji = context.getString(R.string.emoji_precise_location)
-=======
-                type = PermissionType.PRECISE_LOCATION,
-                description = "Required by Android to discover nearby bitchat users via Bluetooth",
-                permissions = locationPermissions,
-                isGranted = locationPermissions.all { isPermissionGranted(it) },
-                systemDescription = "bitchat needs this to scan for nearby devices"
->>>>>>> 013f0c00
             )
         )
 
@@ -161,14 +148,9 @@
         if (Build.VERSION.SDK_INT >= Build.VERSION_CODES.TIRAMISU) {
             categories.add(
                 PermissionCategory(
-<<<<<<< HEAD
-                    type = PermissionCategoryType.NOTIFICATIONS,
                     name = context.getString(R.string.permission_notification_title),
+                    type = PermissionType.NOTIFICATIONS,
                     description = context.getString(R.string.permission_notification_description),
-=======
-                    type = PermissionType.NOTIFICATIONS,
-                    description = "Receive notifications when you receive private messages",
->>>>>>> 013f0c00
                     permissions = listOf(Manifest.permission.POST_NOTIFICATIONS),
                     isGranted = isPermissionGranted(Manifest.permission.POST_NOTIFICATIONS),
                     systemDescription = context.getString(R.string.permission_notification_system_description),
@@ -218,37 +200,22 @@
     }
 }
 
-enum class PermissionCategoryType {
-    NEARBY_DEVICES,
-    PRECISE_LOCATION,
-    NOTIFICATIONS
-}
-
 /**
  * Data class representing a category of related permissions
  */
 data class PermissionCategory(
-<<<<<<< HEAD
-    val type: PermissionCategoryType,
     val name: String,
+    val type: PermissionType,
     val description: String,
     val permissions: List<String>,
     val isGranted: Boolean,
     val systemDescription: String,
     val emoji: String
 )
-=======
-    val type: PermissionType,
-    val description: String,
-    val permissions: List<String>,
-    val isGranted: Boolean,
-    val systemDescription: String
-)
 
 enum class PermissionType(val nameValue: String) {
     NEARBY_DEVICES("Nearby Devices"),
     PRECISE_LOCATION("Precise Location"),
     NOTIFICATIONS("Notifications"),
     OTHER("Other")
-}
->>>>>>> 013f0c00
+}