--- conflicted
+++ resolved
@@ -683,11 +683,7 @@
             
             val announcePacket = BitchatPacket(
                 type = MessageType.ANNOUNCE.value,
-<<<<<<< HEAD
-                ttl = 6u,
-=======
                 ttl = MAX_TTL,
->>>>>>> 4cb5932f
                 senderID = myPeerID,
                 payload = nickname.toByteArray()
             )
@@ -732,11 +728,6 @@
                         ttl = MAX_TTL,
                         senderID = myPeerID,
                         payload = announcementData,
-<<<<<<< HEAD
-                        ttl = 6u
-=======
-
->>>>>>> 4cb5932f
                     )
                     
                     connectionManager.broadcastPacket(RoutedPacket(packet))
