package com.bitchat.android.mesh

import android.bluetooth.BluetoothDevice
import android.content.Context
import android.util.Log
import com.bitchat.android.crypto.EncryptionService
import com.bitchat.android.protocol.MessagePadding
import com.bitchat.android.model.BitchatMessage
import com.bitchat.android.model.HandshakeRequest
import com.bitchat.android.model.RoutedPacket
import com.bitchat.android.model.DeliveryAck
import com.bitchat.android.model.ReadReceipt
import com.bitchat.android.model.NoiseIdentityAnnouncement
import com.bitchat.android.protocol.BitchatPacket
import com.bitchat.android.protocol.MessageType
import com.bitchat.android.protocol.SpecialRecipients
import com.bitchat.android.util.toHexString
import kotlinx.coroutines.*
import java.util.*
import kotlin.math.sign
import kotlin.random.Random

/**
 * Bluetooth mesh service - REFACTORED to use component-based architecture
 * 100% compatible with iOS version and maintains exact same UUIDs, packet format, and protocol logic
 * 
 * This is now a coordinator that orchestrates the following components:
 * - PeerManager: Peer lifecycle management
 * - FragmentManager: Message fragmentation and reassembly  
 * - SecurityManager: Security, duplicate detection, encryption
 * - StoreForwardManager: Offline message caching
 * - MessageHandler: Message type processing and relay logic
 * - BluetoothConnectionManager: BLE connections and GATT operations
 * - PacketProcessor: Incoming packet routing
 */
class BluetoothMeshService(private val context: Context) {
    
    companion object {
        private const val TAG = "BluetoothMeshService"
        private const val MAX_TTL: UByte = 7u
    }
    
    // My peer identification - same format as iOS
    val myPeerID: String = generateCompatiblePeerID()
    
    // Core components - each handling specific responsibilities
    private val encryptionService = EncryptionService(context)
    private val peerManager = PeerManager()
    private val fragmentManager = FragmentManager()
    private val securityManager = SecurityManager(encryptionService, myPeerID)
    private val storeForwardManager = StoreForwardManager()
    private val messageHandler = MessageHandler(myPeerID)
    internal val connectionManager = BluetoothConnectionManager(context, myPeerID, fragmentManager) // Made internal for access
    private val packetProcessor = PacketProcessor(myPeerID)
    
    // Service state management
    private var isActive = false
    
    // Delegate for message callbacks (maintains same interface)
    var delegate: BluetoothMeshDelegate? = null
    
    // Coroutines
    private val serviceScope = CoroutineScope(Dispatchers.IO + SupervisorJob())
    
    init {
        setupDelegates()
        messageHandler.packetProcessor = packetProcessor
        startPeriodicDebugLogging()
    }
    
    /**
     * Start periodic debug logging every 10 seconds
     */
    private fun startPeriodicDebugLogging() {
        serviceScope.launch {
            while (isActive) {
                try {
                    delay(10000) // 10 seconds
                    if (isActive) { // Double-check before logging
                        val debugInfo = getDebugStatus()
                        Log.d(TAG, "=== PERIODIC DEBUG STATUS ===\n$debugInfo\n=== END DEBUG STATUS ===")
                    }
                } catch (e: Exception) {
                    Log.e(TAG, "Error in periodic debug logging: ${e.message}")
                }
            }
        }
    }

    /**
     * Send broadcast announcement every 30 seconds
     */
    private fun sendPeriodicBroadcastAnnounce() {
        serviceScope.launch {
            while (isActive) {
                try {
                    delay(30000) // 30 seconds
                    sendBroadcastAnnounce()
                    broadcastNoiseIdentityAnnouncement()
                } catch (e: Exception) {
                    Log.e(TAG, "Error in periodic broadcast announce: ${e.message}")
                }
            }
        }
    }
    
    /**
     * Setup delegate connections between components
     */
    private fun setupDelegates() {
        // PeerManager delegates to main mesh service delegate
        peerManager.delegate = object : PeerManagerDelegate {
            override fun onPeerConnected(nickname: String) {
                delegate?.didConnectToPeer(nickname)
            }
            
            override fun onPeerDisconnected(nickname: String) {
                delegate?.didDisconnectFromPeer(nickname)
            }
            
            override fun onPeerListUpdated(peerIDs: List<String>) {
                delegate?.didUpdatePeerList(peerIDs)
            }
        }
        
        // SecurityManager delegate for key exchange notifications
        securityManager.delegate = object : SecurityManagerDelegate {
            override fun onKeyExchangeCompleted(peerID: String, peerPublicKeyData: ByteArray) {
                // Send announcement and cached messages after key exchange
                serviceScope.launch {
                    delay(100)
                    sendAnnouncementToPeer(peerID)
                    
                    delay(1000)
                    storeForwardManager.sendCachedMessages(peerID)
                }
            }
            
            override fun sendHandshakeResponse(peerID: String, response: ByteArray) {
                // Send Noise handshake response
                val responsePacket = BitchatPacket(
                    version = 1u,
                    type = MessageType.NOISE_HANDSHAKE_RESP.value,
                    senderID = hexStringToByteArray(myPeerID),
                    recipientID = hexStringToByteArray(peerID),
                    timestamp = System.currentTimeMillis().toULong(),
                    payload = response,
                    ttl = MAX_TTL
                )
                connectionManager.broadcastPacket(RoutedPacket(responsePacket))
                Log.d(TAG, "Sent Noise handshake response to $peerID (${response.size} bytes)")
            }
        }
        
        // StoreForwardManager delegates
        storeForwardManager.delegate = object : StoreForwardManagerDelegate {
            override fun isFavorite(peerID: String): Boolean {
                return delegate?.isFavorite(peerID) ?: false
            }
            
            override fun isPeerOnline(peerID: String): Boolean {
                return peerManager.isPeerActive(peerID)
            }
            
            override fun sendPacket(packet: BitchatPacket) {
                connectionManager.broadcastPacket(RoutedPacket(packet))
            }
        }
        
        // MessageHandler delegates
        messageHandler.delegate = object : MessageHandlerDelegate {
            // Peer management
            override fun addOrUpdatePeer(peerID: String, nickname: String): Boolean {
                return peerManager.addOrUpdatePeer(peerID, nickname)
            }
            
            override fun removePeer(peerID: String) {
                peerManager.removePeer(peerID)
            }
            
            override fun updatePeerNickname(peerID: String, nickname: String) {
                peerManager.addOrUpdatePeer(peerID, nickname)
            }
            
            override fun getPeerNickname(peerID: String): String? {
                return peerManager.getPeerNickname(peerID)
            }
            
            override fun getNetworkSize(): Int {
                return peerManager.getActivePeerCount()
            }
            
            override fun getMyNickname(): String? {
                return delegate?.getNickname()
            }
            
            // Packet operations
            override fun sendPacket(packet: BitchatPacket) {
                connectionManager.broadcastPacket(RoutedPacket(packet))
            }
            
            override fun relayPacket(routed: RoutedPacket) {
                connectionManager.broadcastPacket(routed)
            }
            
            override fun getBroadcastRecipient(): ByteArray {
                return SpecialRecipients.BROADCAST
            }
            
            // Cryptographic operations
            override fun verifySignature(packet: BitchatPacket, peerID: String): Boolean {
                return securityManager.verifySignature(packet, peerID)
            }
            
            override fun encryptForPeer(data: ByteArray, recipientPeerID: String): ByteArray? {
                return securityManager.encryptForPeer(data, recipientPeerID)
            }
            
            override fun decryptFromPeer(encryptedData: ByteArray, senderPeerID: String): ByteArray? {
                return securityManager.decryptFromPeer(encryptedData, senderPeerID)
            }
            
            override fun verifyEd25519Signature(signature: ByteArray, data: ByteArray, publicKey: ByteArray): Boolean {
                return encryptionService.verifyEd25519Signature(signature, data, publicKey)
            }
            
            // Noise protocol operations
            override fun hasNoiseSession(peerID: String): Boolean {
                return encryptionService.hasEstablishedSession(peerID)
            }
            
            override fun initiateNoiseHandshake(peerID: String) {
                try {
                    // Initiate proper Noise handshake with specific peer
                    val handshakeData = encryptionService.initiateHandshake(peerID)
                    
                    if (handshakeData != null) {
                        val packet = BitchatPacket(
                            version = 1u,
                            type = MessageType.NOISE_HANDSHAKE_INIT.value,
                            senderID = hexStringToByteArray(myPeerID),
                            recipientID = hexStringToByteArray(peerID),
                            timestamp = System.currentTimeMillis().toULong(),
                            payload = handshakeData,
                            ttl = MAX_TTL
                        )
                        
                        connectionManager.broadcastPacket(RoutedPacket(packet))
                        Log.d(TAG, "Initiated Noise handshake with $peerID (${handshakeData.size} bytes)")
                    } else {
                        Log.w(TAG, "Failed to generate Noise handshake data for $peerID")
                    }
                    
                } catch (e: Exception) {
                    Log.e(TAG, "Failed to initiate Noise handshake with $peerID: ${e.message}")
                }
            }
            
            override fun updatePeerIDBinding(newPeerID: String, nickname: String,
                                           publicKey: ByteArray, previousPeerID: String?) {

                Log.d(TAG, "Updating peer ID binding: $newPeerID (was: $previousPeerID) with nickname: $nickname and public key: ${publicKey.toHexString().take(16)}...")
                // Update peer mapping in the PeerManager for peer ID rotation support
                peerManager.addOrUpdatePeer(newPeerID, nickname)
                
                // Store fingerprint for the peer via centralized fingerprint manager
                val fingerprint = peerManager.storeFingerprintForPeer(newPeerID, publicKey)
                
                // If there was a previous peer ID, remove it to avoid duplicates
                previousPeerID?.let { oldPeerID ->
                    peerManager.removePeer(oldPeerID)
                }
                
                Log.d(TAG, "Updated peer ID binding: $newPeerID (was: $previousPeerID), fingerprint: ${fingerprint.take(16)}...")
            }
            
            // Message operations  
            override fun decryptChannelMessage(encryptedContent: ByteArray, channel: String): String? {
                return delegate?.decryptChannelMessage(encryptedContent, channel)
            }
            
            override fun sendDeliveryAck(message: BitchatMessage, senderPeerID: String) {
                this@BluetoothMeshService.sendDeliveryAck(message, senderPeerID)
            }
            
            // Callbacks
            override fun onMessageReceived(message: BitchatMessage) {
                delegate?.didReceiveMessage(message)
            }
            
            override fun onChannelLeave(channel: String, fromPeer: String) {
                delegate?.didReceiveChannelLeave(channel, fromPeer)
            }
            
            override fun onPeerDisconnected(nickname: String) {
                delegate?.didDisconnectFromPeer(nickname)
            }
            
            override fun onDeliveryAckReceived(ack: DeliveryAck) {
                delegate?.didReceiveDeliveryAck(ack)
            }
            
            override fun onReadReceiptReceived(receipt: ReadReceipt) {
                delegate?.didReceiveReadReceipt(receipt)
            }
        }
        
        // PacketProcessor delegates
        packetProcessor.delegate = object : PacketProcessorDelegate {
            override fun validatePacketSecurity(packet: BitchatPacket, peerID: String): Boolean {
                return securityManager.validatePacket(packet, peerID)
            }
            
            override fun updatePeerLastSeen(peerID: String) {
                peerManager.updatePeerLastSeen(peerID)
            }
            
            override fun getPeerNickname(peerID: String): String? {
                return peerManager.getPeerNickname(peerID)
            }
            
            // Network information for relay manager
            override fun getNetworkSize(): Int {
                return peerManager.getActivePeerCount()
            }
            
            override fun getBroadcastRecipient(): ByteArray {
                return SpecialRecipients.BROADCAST
            }
            
            override fun handleNoiseHandshake(routed: RoutedPacket, step: Int): Boolean {
                return runBlocking { securityManager.handleNoiseHandshake(routed, step) }
            }
            
            override fun handleNoiseEncrypted(routed: RoutedPacket) {
                serviceScope.launch { messageHandler.handleNoiseEncrypted(routed) }
            }
            
            override fun handleNoiseIdentityAnnouncement(routed: RoutedPacket) {
                serviceScope.launch { messageHandler.handleNoiseIdentityAnnouncement(routed) }
            }
            
            override fun handleAnnounce(routed: RoutedPacket) {
                serviceScope.launch {
                    messageHandler.handleAnnounce(routed)
                    // Fallback: Update addressPeerMap (peer nickname) if not already set
                    val deviceAddress = routed.deviceAddress
                    val peerID = routed.packet.senderID.decodeToString()
                    if (deviceAddress != null && !connectionManager.addressPeerMap.containsKey(deviceAddress)) {
                        connectionManager.addressPeerMap[deviceAddress] = peerID
//                        peerManager.addOrUpdatePeer(peerID, routed.packet.payload.decodeToString())
                        Log.d(TAG, "Updated addressPeerMap with announcement: $deviceAddress -> $peerID")
                    }
                }
            }
            
            override fun handleMessage(routed: RoutedPacket) {
                serviceScope.launch { messageHandler.handleMessage(routed) }
            }
            
            override fun handleLeave(routed: RoutedPacket) {
                serviceScope.launch { messageHandler.handleLeave(routed) }
            }
            
            override fun handleFragment(packet: BitchatPacket): BitchatPacket? {
                return fragmentManager.handleFragment(packet)
            }
            
//            override fun handleDeliveryAck(routed: RoutedPacket) {
//                serviceScope.launch { messageHandler.handleDeliveryAck(routed) }
//            }
            
            override fun handleReadReceipt(routed: RoutedPacket) {
                serviceScope.launch { messageHandler.handleReadReceipt(routed) }
            }
            
            override fun sendAnnouncementToPeer(peerID: String) {
                this@BluetoothMeshService.sendAnnouncementToPeer(peerID)
            }
            
            override fun sendCachedMessages(peerID: String) {
                storeForwardManager.sendCachedMessages(peerID)
            }
            
            override fun relayPacket(routed: RoutedPacket) {
                connectionManager.broadcastPacket(routed)
            }
        }
        
        // BluetoothConnectionManager delegates
        connectionManager.delegate = object : BluetoothConnectionManagerDelegate {
            override fun onPacketReceived(packet: BitchatPacket, peerID: String, device: android.bluetooth.BluetoothDevice?) {
                packetProcessor.processPacket(RoutedPacket(packet, peerID, device?.address))
            }
            
            override fun onDeviceConnected(device: android.bluetooth.BluetoothDevice) {
                // Send initial announcements after services are ready
                serviceScope.launch {
                    delay(200)
                    sendBroadcastAnnounce()
                }
                // Send key exchange to newly connected device
                serviceScope.launch {
<<<<<<< HEAD
                    delay(100) // Ensure connection is stable
                    sendKeyExchangeToDevice()

                    val peerID = connectionManager.addressPeerMap[device.address]
                    peerID?.let { sendAnnouncementToPeer(it) }
=======
                    delay(400) // Ensure connection is stable
                    broadcastNoiseIdentityAnnouncement()
>>>>>>> c92d2d28
                }
            }

            override fun onDeviceDisconnected(device: BluetoothDevice) {
                val peerID = connectionManager.addressPeerMap[device.address]
                peerID?.let {
                    peerManager.removePeer(it)
                    Log.d(TAG, "Removed peer $it due to device disconnection: ${device.address}")
                    connectionManager.addressPeerMap.remove(device.address)
                }
            }

            override fun onRSSIUpdated(deviceAddress: String, rssi: Int) {
                // Find the peer ID for this device address and update RSSI in PeerManager
                connectionManager.addressPeerMap[deviceAddress]?.let { peerID ->
                    peerManager.updatePeerRSSI(peerID, rssi)

                }
            }
        }
    }
    
    /**
     * Start the mesh service
     */
    fun startServices() {
        // Prevent double starts (defensive programming)
        if (isActive) {
            Log.w(TAG, "Mesh service already active, ignoring duplicate start request")
            return
        }
        
        Log.i(TAG, "Starting Bluetooth mesh service with peer ID: $myPeerID")
        
        if (connectionManager.startServices()) {
            isActive = true            
        } else {
            Log.e(TAG, "Failed to start Bluetooth services")
        }
    }
    
    /**
     * Stop all mesh services
     */
    fun stopServices() {
        if (!isActive) {
            Log.w(TAG, "Mesh service not active, ignoring stop request")
            return
        }
        
        Log.i(TAG, "Stopping Bluetooth mesh service")
        isActive = false
        
        // Send leave announcement
        sendLeaveAnnouncement()
        
        serviceScope.launch {
            delay(200) // Give leave message time to send
            
            // Stop all components
            connectionManager.stopServices()
            peerManager.shutdown()
            fragmentManager.shutdown()
            securityManager.shutdown()
            storeForwardManager.shutdown()
            messageHandler.shutdown()
            packetProcessor.shutdown()
            
            serviceScope.cancel()
        }
    }
    
    /**
     * Send public message
     */
    fun sendMessage(content: String, mentions: List<String> = emptyList(), channel: String? = null) {
        if (content.isEmpty()) return
        
        serviceScope.launch {
            val nickname = delegate?.getNickname() ?: myPeerID
            
            val message = BitchatMessage(
                sender = nickname,
                content = content,
                timestamp = Date(),
                isRelay = false,
                senderPeerID = myPeerID,
                mentions = if (mentions.isNotEmpty()) mentions else null,
                channel = channel
            )
            
            message.toBinaryPayload()?.let { messageData ->
                // Sign the message: TODO: NOT SIGNED
                // val signature = securityManager.signPacket(messageData)
                
                val packet = BitchatPacket(
                    version = 1u,
                    type = MessageType.MESSAGE.value,
                    senderID = hexStringToByteArray(myPeerID),
                    recipientID = SpecialRecipients.BROADCAST,
                    timestamp = System.currentTimeMillis().toULong(),
                    payload = messageData,
                    signature = null,
                    ttl = MAX_TTL
                )
                
                // Send with random delay and retry for reliability
                // delay(Random.nextLong(50, 500))
                connectionManager.broadcastPacket(RoutedPacket(packet))
            }
        }
    }
    
    /**
     * Send private message
     */
    fun sendPrivateMessage(content: String, recipientPeerID: String, recipientNickname: String, messageID: String? = null) {
        if (content.isEmpty() || recipientPeerID.isEmpty() || recipientNickname.isEmpty()) return
        
        val nickname = delegate?.getNickname() ?: myPeerID
        
        val message = BitchatMessage(
            id = messageID ?: UUID.randomUUID().toString(),
            sender = nickname,
            content = content,
            timestamp = Date(),
            isRelay = false,
            isPrivate = true,
            recipientNickname = recipientNickname,
            senderPeerID = myPeerID
        )
        
        message.toBinaryPayload()?.let { messageData ->
            try {
                
                // Create inner packet with the padded message data
                val innerPacket = BitchatPacket(
                    type = MessageType.MESSAGE.value,
                    senderID = hexStringToByteArray(myPeerID),
                    recipientID = hexStringToByteArray(recipientPeerID),
                    timestamp = System.currentTimeMillis().toULong(),
                    payload = messageData,
                    signature = null,
                    ttl = MAX_TTL
                )
                
                // Cache for offline favorites
                if (storeForwardManager.shouldCacheForPeer(recipientPeerID)) {
                    storeForwardManager.cacheMessage(innerPacket, messageID ?: message.id)
                }
                
                // Use the new encrypt and broadcast function
                encryptAndBroadcastNoisePacket(innerPacket, recipientPeerID)
                
            } catch (e: Exception) {
                Log.e(TAG, "Failed to send private message: ${e.message}")
            }
        }
    }
    
    /**
     * Send delivery acknowledgment for a received private message
     */
    fun sendDeliveryAck(message: BitchatMessage, senderPeerID: String) {
        val nickname = delegate?.getNickname() ?: myPeerID
        val ack = DeliveryAck(
            originalMessageID = message.id,
            recipientID = myPeerID,
            recipientNickname = nickname,
            hopCount = 0u.toUByte() // Will be calculated during relay
        )
        
        try {
            val ackData = ack.encode() ?: return
            val typeMarker = MessageType.DELIVERY_ACK.value.toByte()
            val payloadWithMarker = byteArrayOf(typeMarker) + ackData
            val encryptedPayload = securityManager.encryptForPeer(payloadWithMarker, senderPeerID)

            if (encryptedPayload == null) {
                Log.w(TAG, "Failed to encrypt delivery ACK for $senderPeerID")
                return
            }
            
            // Create inner packet with the delivery ACK data
            val packet = BitchatPacket(
                type = MessageType.NOISE_ENCRYPTED.value,
                senderID = hexStringToByteArray(myPeerID),
                recipientID = hexStringToByteArray(senderPeerID),
                timestamp = System.currentTimeMillis().toULong(),
                payload = encryptedPayload,
                signature = null,
                ttl = 3u
            )
            
            // Use the new encrypt and broadcast function
            connectionManager.broadcastPacket(RoutedPacket(packet))
            
        } catch (e: Exception) {
            Log.e(TAG, "Failed to send delivery ACK: ${e.message}")
        }
    }
    
    /**
     * Send read receipt for a received private message
     */
    fun sendReadReceipt(messageID: String, recipientPeerID: String, readerNickname: String) {
        serviceScope.launch {
            // Create the read receipt
            val receipt = ReadReceipt(
                originalMessageID = messageID,
                readerID = myPeerID,
                readerNickname = readerNickname
            )

            try {
                // Encode the receipt
                val receiptData = receipt.encode()
                val typeMarker = MessageType.READ_RECEIPT.value.toByte()
                val payloadWithMarker = byteArrayOf(typeMarker) + receiptData
                val encryptedPayload = securityManager.encryptForPeer(payloadWithMarker, recipientPeerID)

                if (encryptedPayload == null) {
                    Log.w(TAG, "Failed to encrypt delivery ACK for $recipientPeerID")
                    return@launch
                }

                // Create inner packet with the delivery ACK data
                val packet = BitchatPacket(
                    type = MessageType.NOISE_ENCRYPTED.value,
                    senderID = hexStringToByteArray(myPeerID),
                    recipientID = hexStringToByteArray(recipientPeerID),
                    timestamp = System.currentTimeMillis().toULong(),
                    payload = encryptedPayload,
                    signature = null,
                    ttl = 3u
                )

                Log.d(TAG, "Sending read receipt for message $messageID to $recipientPeerID")

                // Use the new encrypt and broadcast function
                connectionManager.broadcastPacket(RoutedPacket(packet))

            } catch (e: Exception) {
                Log.e(TAG, "Failed to send read receipt for message $messageID: ${e.message}")
            }
        }
    }
    
    /**
     * Encrypt a BitchatPacket and broadcast it as a NOISE_ENCRYPTED message
     * This is the correct protocol implementation - encrypt the entire packet, not just the payload
     */
    private fun encryptAndBroadcastNoisePacket(innerPacket: BitchatPacket, recipientPeerID: String) {
        serviceScope.launch {
            try {
                // Serialize the inner packet to binary data
                val innerPacketData = innerPacket.toBinaryData()
                if (innerPacketData == null) {
                    Log.e(TAG, "Failed to serialize inner packet for encryption")
                    return@launch
                }
                
                // Encrypt the serialized packet using Noise encryption
                val encryptedPayload = securityManager.encryptForPeer(innerPacketData, recipientPeerID)
                
                if (encryptedPayload != null) {
                    // Create the outer NOISE_ENCRYPTED packet
                    val outerPacket = BitchatPacket(
                        type = MessageType.NOISE_ENCRYPTED.value,
                        senderID = hexStringToByteArray(myPeerID),
                        recipientID = hexStringToByteArray(recipientPeerID),
                        timestamp = System.currentTimeMillis().toULong(),
                        payload = encryptedPayload,
                        signature = null,
                        ttl = MAX_TTL
                    )
                    
                    // Broadcast the encrypted packet
                    connectionManager.broadcastPacket(RoutedPacket(outerPacket))
                    
                    Log.d(TAG, "Encrypted and sent packet type ${innerPacket.type} to $recipientPeerID (${encryptedPayload.size} bytes encrypted)")
                } else {
                    Log.w(TAG, "Failed to encrypt packet for $recipientPeerID - no session available")
                }
                
            } catch (e: Exception) {
                Log.e(TAG, "Failed to encrypt and broadcast Noise packet to $recipientPeerID: ${e.message}")
            }
        }
    }
    
    /**
     * Send broadcast announce
     */
    fun sendBroadcastAnnounce() {
        Log.d(TAG, "Sending broadcast announce")
        serviceScope.launch {
            val nickname = delegate?.getNickname() ?: myPeerID
            
            val announcePacket = BitchatPacket(
                type = MessageType.ANNOUNCE.value,
                ttl = MAX_TTL,
                senderID = myPeerID,
                payload = nickname.toByteArray()
            )
<<<<<<< HEAD


            // send 5 times with 1 second between announcements instead of randomly
            repeat(5) {
                connectionManager.broadcastPacket(RoutedPacket(announcePacket))
                delay(1000)
            }
=======
            
            connectionManager.broadcastPacket(RoutedPacket(announcePacket))
>>>>>>> c92d2d28
        }
    }
    
    /**
     * Send announcement to specific peer
     */
    private fun sendAnnouncementToPeer(peerID: String) {
        if (peerManager.hasAnnouncedToPeer(peerID)) return
<<<<<<< HEAD

        serviceScope.launch {
            val nickname = delegate?.getNickname() ?: myPeerID
            val packet = BitchatPacket(
                type = MessageType.ANNOUNCE.value,
                ttl = 3u,
                senderID = myPeerID,
                payload = nickname.toByteArray()
            )

            // send 3 times for reliability with a second delay between them
            repeat(3) {
                connectionManager.broadcastPacket(RoutedPacket(packet))
                delay(1000)
            }

            peerManager.markPeerAsAnnouncedTo(peerID)
        }

=======
        
        val nickname = delegate?.getNickname() ?: myPeerID
        val packet = BitchatPacket(
            type = MessageType.ANNOUNCE.value,
            ttl = MAX_TTL,
            senderID = myPeerID,
            payload = nickname.toByteArray()
        )
        
        connectionManager.broadcastPacket(RoutedPacket(packet))
        peerManager.markPeerAsAnnouncedTo(peerID)
>>>>>>> c92d2d28
    }
    
    /**
     * Send key exchange to newly connected device
     */
    fun broadcastNoiseIdentityAnnouncement() {
        serviceScope.launch {
            try {
                val nickname = delegate?.getNickname() ?: myPeerID
                
                // Create the identity announcement using proper binary format
                val announcement = createNoiseIdentityAnnouncement(nickname, null)
                if (announcement != null) {
                    val announcementData = announcement.toBinaryData()
                    
                    val packet = BitchatPacket(
                        type = MessageType.NOISE_IDENTITY_ANNOUNCE.value,
                        ttl = MAX_TTL,
                        senderID = myPeerID,
                        payload = announcementData,
                    )
                    
                    connectionManager.broadcastPacket(RoutedPacket(packet))
                    Log.d(TAG, "Sent NoiseIdentityAnnouncement (${announcementData.size} bytes)")
                } else {
                    Log.e(TAG, "Failed to create NoiseIdentityAnnouncement")
                }
                
            } catch (e: Exception) {
                Log.e(TAG, "Failed to send NoiseIdentityAnnouncement: ${e.message}")
            }
        }
    }
    
    /**
     * Send handshake request to target peer for pending messages
     */
    fun sendHandshakeRequest(targetPeerID: String, pendingCount: UByte) {
        serviceScope.launch {
            try {
                // Create handshake request
                val request = HandshakeRequest(
                    requesterID = myPeerID,
                    requesterNickname = delegate?.getNickname() ?: myPeerID,
                    targetID = targetPeerID,
                    pendingMessageCount = pendingCount
                )
                
                val requestData = request.toBinaryData()
                
                // Create packet for handshake request
                val packet = BitchatPacket(
                    version = 1u,
                    type = MessageType.HANDSHAKE_REQUEST.value,
                    senderID = hexStringToByteArray(myPeerID),
                    recipientID = hexStringToByteArray(targetPeerID),
                    timestamp = System.currentTimeMillis().toULong(),
                    payload = requestData,
                    ttl = 6u
                )
                
                // Broadcast the packet (Android equivalent of both direct and relay attempts)
                connectionManager.broadcastPacket(RoutedPacket(packet))
                Log.d(TAG, "Sent handshake request to $targetPeerID (pending: $pendingCount, ${requestData.size} bytes)")
                
            } catch (e: Exception) {
                Log.e(TAG, "Failed to send handshake request to $targetPeerID: ${e.message}")
            }
        }
    }
    
    /**
     * Create a properly formatted NoiseIdentityAnnouncement exactly like iOS
     */
    private fun createNoiseIdentityAnnouncement(nickname: String, previousPeerID: String?): NoiseIdentityAnnouncement? {
        return try {
            // Get the static public key for Noise protocol
            val staticKey = encryptionService.getStaticPublicKey()
            if (staticKey == null) {
                Log.e(TAG, "No static public key available for identity announcement")
                return null
            }
            
            // Get the signing public key for Ed25519 signatures
            val signingKey = encryptionService.getSigningPublicKey()
            if (signingKey == null) {
                Log.e(TAG, "No signing public key available for identity announcement")
                return null
            }
            
            val now = Date()
            
            // Create the binding data to sign (same format as iOS)
            val timestampMs = now.time
            val bindingData = myPeerID.toByteArray(Charsets.UTF_8) + 
                            staticKey + 
                            timestampMs.toString().toByteArray(Charsets.UTF_8)
            
            // Sign the binding with our Ed25519 signing key
            val signature = encryptionService.signData(bindingData) ?: ByteArray(0)
            
            // Create the identity announcement
            NoiseIdentityAnnouncement(
                peerID = myPeerID,
                publicKey = staticKey,
                signingPublicKey = signingKey,
                nickname = nickname,
                timestamp = now,
                previousPeerID = previousPeerID,
                signature = signature
            )
            
        } catch (e: Exception) {
            Log.e(TAG, "Failed to create NoiseIdentityAnnouncement: ${e.message}")
            null
        }
    }
    
    /**
     * Send leave announcement
     */
    private fun sendLeaveAnnouncement() {
        val nickname = delegate?.getNickname() ?: myPeerID
        val packet = BitchatPacket(
            type = MessageType.LEAVE.value,
            ttl = MAX_TTL,
            senderID = myPeerID,
            payload = nickname.toByteArray()
        )
        
        connectionManager.broadcastPacket(RoutedPacket(packet))
    }
    
    /**
     * Get peer nicknames
     */
    fun getPeerNicknames(): Map<String, String> = peerManager.getAllPeerNicknames()
    
    /**
     * Get peer RSSI values  
     */
    fun getPeerRSSI(): Map<String, Int> = peerManager.getAllPeerRSSI()
    
    /**
     * Check if we have an established Noise session with a peer  
     */
    fun hasEstablishedSession(peerID: String): Boolean {
        return encryptionService.hasEstablishedSession(peerID)
    }
    
    /**
     * Get session state for a peer (for UI state display)
     */
    fun getSessionState(peerID: String): com.bitchat.android.noise.NoiseSession.NoiseSessionState {
        return encryptionService.getSessionState(peerID)
    }
    
    /**
     * Initiate Noise handshake with a specific peer (public API)
     */
    fun initiateNoiseHandshake(peerID: String) {
        // Delegate to the existing implementation in the MessageHandler delegate
        messageHandler.delegate?.initiateNoiseHandshake(peerID)
    }
    
    /**
     * Get peer fingerprint for identity management
     */
    fun getPeerFingerprint(peerID: String): String? {
        return peerManager.getFingerprintForPeer(peerID)
    }
    
    /**
     * Get our identity fingerprint
     */
    fun getIdentityFingerprint(): String {
        return encryptionService.getIdentityFingerprint()
    }
    
    /**
     * Check if encryption icon should be shown for a peer
     */
    fun shouldShowEncryptionIcon(peerID: String): Boolean {
        return encryptionService.hasEstablishedSession(peerID)
    }
    
    /**
     * Get all peers with established encrypted sessions
     */
    fun getEncryptedPeers(): List<String> {
        // SIMPLIFIED: Return empty list for now since we don't have direct access to sessionManager
        // This method is not critical for the session retention fix
        return emptyList()
    }
    
    /**
     * Get device address for a specific peer ID
     */
    fun getDeviceAddressForPeer(peerID: String): String? {
        return connectionManager.addressPeerMap.entries.find { it.value == peerID }?.key
    }
    
    /**
     * Get all device addresses mapped to their peer IDs
     */
    fun getDeviceAddressToPeerMapping(): Map<String, String> {
        return connectionManager.addressPeerMap.toMap()
    }
    
    /**
     * Print device addresses for all connected peers
     */
    fun printDeviceAddressesForPeers(): String {
        return peerManager.getDebugInfoWithDeviceAddresses(connectionManager.addressPeerMap)
    }

    /**
     * Get debug status information
     */
    fun getDebugStatus(): String {
        return buildString {
            appendLine("=== Bluetooth Mesh Service Debug Status ===")
            appendLine("My Peer ID: $myPeerID")
            appendLine()
            appendLine(connectionManager.getDebugInfo())
            appendLine()
            appendLine(peerManager.getDebugInfo(connectionManager.addressPeerMap))
            appendLine()
            appendLine(peerManager.getFingerprintDebugInfo())
            appendLine()
            appendLine(fragmentManager.getDebugInfo())
            appendLine()
            appendLine(securityManager.getDebugInfo())
            appendLine()
            appendLine(storeForwardManager.getDebugInfo())
            appendLine()
            appendLine(messageHandler.getDebugInfo())
            appendLine()
            appendLine(packetProcessor.getDebugInfo())
        }
    }
    
    /**
     * Generate peer ID compatible with iOS - exactly 8 bytes (16 hex characters)
     */
    private fun generateCompatiblePeerID(): String {
        val randomBytes = ByteArray(8)  // 8 bytes = 16 hex characters (like iOS)
        Random.nextBytes(randomBytes)
        return randomBytes.joinToString("") { "%02x".format(it) }
    }
    
    /**
     * Convert hex string peer ID to binary data (8 bytes) - exactly same as iOS
     */
    private fun hexStringToByteArray(hexString: String): ByteArray {
        val result = ByteArray(8) { 0 } // Initialize with zeros, exactly 8 bytes
        var tempID = hexString
        var index = 0
        
        while (tempID.length >= 2 && index < 8) {
            val hexByte = tempID.substring(0, 2)
            val byte = hexByte.toIntOrNull(16)?.toByte()
            if (byte != null) {
                result[index] = byte
            }
            tempID = tempID.substring(2)
            index++
        }
        
        return result
    }
    
    // MARK: - Panic Mode Support
    
    /**
     * Clear all internal mesh service data (for panic mode)
     */
    fun clearAllInternalData() {
        Log.w(TAG, "🚨 Clearing all mesh service internal data")
        try {
            // Clear all managers
            fragmentManager.clearAllFragments()
            storeForwardManager.clearAllCache()
            securityManager.clearAllData()
            peerManager.clearAllPeers()
            peerManager.clearAllFingerprints()
            Log.d(TAG, "✅ Cleared all mesh service internal data")
        } catch (e: Exception) {
            Log.e(TAG, "❌ Error clearing mesh service internal data: ${e.message}")
        }
    }
    
    /**
     * Clear all encryption and cryptographic data (for panic mode)
     */
    fun clearAllEncryptionData() {
        Log.w(TAG, "🚨 Clearing all encryption data")
        try {
            // Clear encryption service persistent identity (includes Ed25519 signing keys)
            encryptionService.clearPersistentIdentity()
            Log.d(TAG, "✅ Cleared all encryption data")
        } catch (e: Exception) {
            Log.e(TAG, "❌ Error clearing encryption data: ${e.message}")
        }
    }
}

/**
 * Delegate interface for mesh service callbacks (maintains exact same interface)
 */
interface BluetoothMeshDelegate {
    fun didReceiveMessage(message: BitchatMessage)
    fun didConnectToPeer(peerID: String)
    fun didDisconnectFromPeer(peerID: String)
    fun didUpdatePeerList(peers: List<String>)
    fun didReceiveChannelLeave(channel: String, fromPeer: String)
    fun didReceiveDeliveryAck(ack: DeliveryAck)
    fun didReceiveReadReceipt(receipt: ReadReceipt)
    fun decryptChannelMessage(encryptedContent: ByteArray, channel: String): String?
    fun getNickname(): String?
    fun isFavorite(peerID: String): Boolean
    // registerPeerPublicKey REMOVED - fingerprints now handled centrally in PeerManager
}<|MERGE_RESOLUTION|>--- conflicted
+++ resolved
@@ -401,16 +401,11 @@
                 }
                 // Send key exchange to newly connected device
                 serviceScope.launch {
-<<<<<<< HEAD
-                    delay(100) // Ensure connection is stable
-                    sendKeyExchangeToDevice()
+                  delay(400) // Ensure connection is stable
+                    broadcastNoiseIdentityAnnouncement()
 
                     val peerID = connectionManager.addressPeerMap[device.address]
                     peerID?.let { sendAnnouncementToPeer(it) }
-=======
-                    delay(400) // Ensure connection is stable
-                    broadcastNoiseIdentityAnnouncement()
->>>>>>> c92d2d28
                 }
             }
 
@@ -716,18 +711,10 @@
                 senderID = myPeerID,
                 payload = nickname.toByteArray()
             )
-<<<<<<< HEAD
-
-
-            // send 5 times with 1 second between announcements instead of randomly
             repeat(5) {
                 connectionManager.broadcastPacket(RoutedPacket(announcePacket))
                 delay(1000)
             }
-=======
-            
-            connectionManager.broadcastPacket(RoutedPacket(announcePacket))
->>>>>>> c92d2d28
         }
     }
     
@@ -736,9 +723,8 @@
      */
     private fun sendAnnouncementToPeer(peerID: String) {
         if (peerManager.hasAnnouncedToPeer(peerID)) return
-<<<<<<< HEAD
-
-        serviceScope.launch {
+      
+      serviceScope.launch {
             val nickname = delegate?.getNickname() ?: myPeerID
             val packet = BitchatPacket(
                 type = MessageType.ANNOUNCE.value,
@@ -755,20 +741,6 @@
 
             peerManager.markPeerAsAnnouncedTo(peerID)
         }
-
-=======
-        
-        val nickname = delegate?.getNickname() ?: myPeerID
-        val packet = BitchatPacket(
-            type = MessageType.ANNOUNCE.value,
-            ttl = MAX_TTL,
-            senderID = myPeerID,
-            payload = nickname.toByteArray()
-        )
-        
-        connectionManager.broadcastPacket(RoutedPacket(packet))
-        peerManager.markPeerAsAnnouncedTo(peerID)
->>>>>>> c92d2d28
     }
     
     /**
