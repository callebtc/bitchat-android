package com.bitchat.android

import android.content.Intent
import android.os.Bundle
import android.util.Log
import androidx.activity.ComponentActivity
import androidx.activity.OnBackPressedCallback
import androidx.activity.compose.setContent
import androidx.activity.viewModels
import androidx.compose.foundation.layout.fillMaxSize
import androidx.compose.material3.MaterialTheme
import androidx.compose.material3.Surface
import androidx.compose.runtime.Composable
import androidx.compose.runtime.collectAsState
import androidx.compose.runtime.getValue
import androidx.compose.ui.Modifier
<<<<<<< HEAD
import androidx.compose.ui.platform.LocalContext
import androidx.lifecycle.ViewModelProvider
import androidx.lifecycle.lifecycleScope
=======
import androidx.lifecycle.ViewModelProvider
import androidx.lifecycle.lifecycleScope
import androidx.lifecycle.repeatOnLifecycle
import androidx.lifecycle.Lifecycle
>>>>>>> fa479168
import com.bitchat.android.mesh.BluetoothMeshService
import com.bitchat.android.onboarding.BluetoothCheckScreen
import com.bitchat.android.onboarding.BluetoothStatus
import com.bitchat.android.onboarding.BluetoothStatusManager
import com.bitchat.android.onboarding.BatteryOptimizationManager
import com.bitchat.android.onboarding.BatteryOptimizationScreen
import com.bitchat.android.onboarding.BatteryOptimizationStatus
import com.bitchat.android.onboarding.InitializationErrorScreen
import com.bitchat.android.onboarding.InitializingScreen
import com.bitchat.android.onboarding.LocationCheckScreen
import com.bitchat.android.onboarding.LocationStatus
import com.bitchat.android.onboarding.LocationStatusManager
import com.bitchat.android.onboarding.OnboardingCoordinator
import com.bitchat.android.onboarding.OnboardingState
import com.bitchat.android.onboarding.PermissionExplanationScreen
import com.bitchat.android.onboarding.PermissionManager
import com.bitchat.android.ui.ChatScreen
import com.bitchat.android.ui.ChatViewModel
import com.bitchat.android.ui.theme.BitchatTheme
import kotlinx.coroutines.delay
import kotlinx.coroutines.launch

class MainActivity : ComponentActivity() {
    
    private lateinit var permissionManager: PermissionManager
    private lateinit var onboardingCoordinator: OnboardingCoordinator
    private lateinit var bluetoothStatusManager: BluetoothStatusManager
    private lateinit var locationStatusManager: LocationStatusManager
    private lateinit var batteryOptimizationManager: BatteryOptimizationManager
    
    // Core mesh service - managed at app level
    private lateinit var meshService: BluetoothMeshService
<<<<<<< HEAD
    private val chatViewModel: ChatViewModel by viewModels {
=======
    private val mainViewModel: MainViewModel by viewModels()
    private val chatViewModel: ChatViewModel by viewModels { 
>>>>>>> fa479168
        object : ViewModelProvider.Factory {
            override fun <T : androidx.lifecycle.ViewModel> create(modelClass: Class<T>): T {
                @Suppress("UNCHECKED_CAST")
                return ChatViewModel(application, meshService) as T
            }
        }
    }
<<<<<<< HEAD



    // UI state for onboarding flow
    private var onboardingState by mutableStateOf(OnboardingState.CHECKING)
    private var bluetoothStatus by mutableStateOf(BluetoothStatus.ENABLED)
    private var locationStatus by mutableStateOf(LocationStatus.ENABLED)
    private var errorMessage by mutableStateOf("")
    private var isBluetoothLoading by mutableStateOf(false)
    private var isLocationLoading by mutableStateOf(false)
    
    enum class OnboardingState {
        CHECKING,
        BLUETOOTH_CHECK,
        LOCATION_CHECK,
        PERMISSION_EXPLANATION,
        PERMISSION_REQUESTING,
        INITIALIZING,
        COMPLETE,
        ERROR
    }
=======
    

>>>>>>> fa479168
    
    override fun onCreate(savedInstanceState: Bundle?) {
        super.onCreate(savedInstanceState)
        
        // Initialize permission management
        permissionManager = PermissionManager(this)
        // Initialize core mesh service first
        meshService = BluetoothMeshService(this)
        bluetoothStatusManager = BluetoothStatusManager(
            activity = this,
            context = this,
            onBluetoothEnabled = ::handleBluetoothEnabled,
            onBluetoothDisabled = ::handleBluetoothDisabled
        )
        locationStatusManager = LocationStatusManager(
            activity = this,
            context = this,
            onLocationEnabled = ::handleLocationEnabled,
            onLocationDisabled = ::handleLocationDisabled
        )
        batteryOptimizationManager = BatteryOptimizationManager(
            activity = this,
            context = this,
            onBatteryOptimizationDisabled = ::handleBatteryOptimizationDisabled,
            onBatteryOptimizationFailed = ::handleBatteryOptimizationFailed
        )
        onboardingCoordinator = OnboardingCoordinator(
            activity = this,
            permissionManager = permissionManager,
            onOnboardingComplete = ::handleOnboardingComplete,
            onOnboardingFailed = ::handleOnboardingFailed
        )
        
        setContent {
            BitchatTheme {
                Surface(
                    modifier = Modifier.fillMaxSize(),
                    color = MaterialTheme.colorScheme.background
                ) {
                    OnboardingFlowScreen()
                }
            }
        }
        
        // Collect state changes in a lifecycle-aware manner
        lifecycleScope.launch {
            repeatOnLifecycle(Lifecycle.State.STARTED) {
                mainViewModel.onboardingState.collect { state ->
                    handleOnboardingStateChange(state)
                }
            }
        }
        
        // Only start onboarding process if we're in the initial CHECKING state
        // This prevents restarting onboarding on configuration changes
        if (mainViewModel.onboardingState.value == OnboardingState.CHECKING) {
            checkOnboardingStatus()
        }
    }
    
    @Composable
    private fun OnboardingFlowScreen() {
<<<<<<< HEAD
        val context = LocalContext.current

        DisposableEffect(context, bluetoothStatusManager) {

            val receiver = bluetoothStatusManager.monitorBluetoothState(
                context = context,
                bluetoothStatusManager = bluetoothStatusManager,
                onBluetoothStateChanged = { status ->
                    if (status == BluetoothStatus.ENABLED && onboardingState == OnboardingState.BLUETOOTH_CHECK) {
                        checkBluetoothAndProceed()
                    }
                }
            )

            onDispose {
                try {
                    context.unregisterReceiver(receiver)
                    Log.d("BluetoothStatusUI", "BroadcastReceiver unregistered")
                } catch (e: IllegalStateException) {
                    Log.w("BluetoothStatusUI", "Receiver was not registered")
                }
            }
        }

=======
        val onboardingState by mainViewModel.onboardingState.collectAsState()
        val bluetoothStatus by mainViewModel.bluetoothStatus.collectAsState()
        val locationStatus by mainViewModel.locationStatus.collectAsState()
        val batteryOptimizationStatus by mainViewModel.batteryOptimizationStatus.collectAsState()
        val errorMessage by mainViewModel.errorMessage.collectAsState()
        val isBluetoothLoading by mainViewModel.isBluetoothLoading.collectAsState()
        val isLocationLoading by mainViewModel.isLocationLoading.collectAsState()
        val isBatteryOptimizationLoading by mainViewModel.isBatteryOptimizationLoading.collectAsState()
        
>>>>>>> fa479168
        when (onboardingState) {
            OnboardingState.CHECKING -> {
                InitializingScreen()
            }
            
            OnboardingState.BLUETOOTH_CHECK -> {
                BluetoothCheckScreen(
                    status = bluetoothStatus,
                    onEnableBluetooth = {
                        mainViewModel.updateBluetoothLoading(true)
                        bluetoothStatusManager.requestEnableBluetooth()
                    },
                    onRetry = {
                        checkBluetoothAndProceed()
                    },
                    isLoading = isBluetoothLoading
                )
            }
            
            OnboardingState.LOCATION_CHECK -> {
                LocationCheckScreen(
                    status = locationStatus,
                    onEnableLocation = {
                        mainViewModel.updateLocationLoading(true)
                        locationStatusManager.requestEnableLocation()
                    },
                    onRetry = {
                        checkLocationAndProceed()
                    },
                    isLoading = isLocationLoading
                )
            }
            
            OnboardingState.BATTERY_OPTIMIZATION_CHECK -> {
                BatteryOptimizationScreen(
                    status = batteryOptimizationStatus,
                    onDisableBatteryOptimization = {
                        mainViewModel.updateBatteryOptimizationLoading(true)
                        batteryOptimizationManager.requestDisableBatteryOptimization()
                    },
                    onRetry = {
                        checkBatteryOptimizationAndProceed()
                    },
                    onSkip = {
                        // Skip battery optimization and proceed
                        proceedWithPermissionCheck()
                    },
                    isLoading = isBatteryOptimizationLoading
                )
            }
            
            OnboardingState.PERMISSION_EXPLANATION -> {
                PermissionExplanationScreen(
                    permissionCategories = permissionManager.getCategorizedPermissions(),
                    onContinue = {
                        mainViewModel.updateOnboardingState(OnboardingState.PERMISSION_REQUESTING)
                        onboardingCoordinator.requestPermissions()
                    }
                )
            }
            
            OnboardingState.PERMISSION_REQUESTING -> {
                InitializingScreen()
            }
            
            OnboardingState.INITIALIZING -> {
                InitializingScreen()
            }
            
            OnboardingState.COMPLETE -> {
                // Set up back navigation handling for the chat screen
                val backCallback = object : OnBackPressedCallback(true) {
                    override fun handleOnBackPressed() {
                        // Let ChatViewModel handle navigation state
                        val handled = chatViewModel.handleBackPressed()
                        if (!handled) {
                            // If ChatViewModel doesn't handle it, disable this callback
                            // and let the system handle it (which will exit the app)
                            this.isEnabled = false
                            onBackPressedDispatcher.onBackPressed()
                            this.isEnabled = true
                        }
                    }
                }

                // Add the callback - this will be automatically removed when the activity is destroyed
                onBackPressedDispatcher.addCallback(this, backCallback)
                ChatScreen(viewModel = chatViewModel)
            }
            
            OnboardingState.ERROR -> {
                InitializationErrorScreen(
                    errorMessage = errorMessage,
                    onRetry = {
                        mainViewModel.updateOnboardingState(OnboardingState.CHECKING)
                        checkOnboardingStatus()
                    },
                    onOpenSettings = {
                        onboardingCoordinator.openAppSettings()
                    }
                )
            }
        }
    }
    
    private fun handleOnboardingStateChange(state: OnboardingState) {

        when (state) {
            OnboardingState.COMPLETE -> {
                // App is fully initialized, mesh service is running
                android.util.Log.d("MainActivity", "Onboarding completed - app ready")
            }
            OnboardingState.ERROR -> {
                android.util.Log.e("MainActivity", "Onboarding error state reached")
            }
            else -> {}
        }
    }
    
    private fun checkOnboardingStatus() {
        Log.d("MainActivity", "Checking onboarding status")
        
        lifecycleScope.launch {
            // Small delay to show the checking state
            delay(500)
            
            // First check Bluetooth status (always required)
            checkBluetoothAndProceed()
        }
    }
    
    /**
     * Check Bluetooth status and proceed with onboarding flow
     */
    private fun checkBluetoothAndProceed() {
        // Log.d("MainActivity", "Checking Bluetooth status")
        
        // For first-time users, skip Bluetooth check and go straight to permissions
        // We'll check Bluetooth after permissions are granted
        if (permissionManager.isFirstTimeLaunch()) {
            Log.d("MainActivity", "First-time launch, skipping Bluetooth check - will check after permissions")
            proceedWithPermissionCheck()
            return
        }
        
        // For existing users, check Bluetooth status first
        bluetoothStatusManager.logBluetoothStatus()
        mainViewModel.updateBluetoothStatus(bluetoothStatusManager.checkBluetoothStatus())
        
        when (mainViewModel.bluetoothStatus.value) {
            BluetoothStatus.ENABLED -> {
                // Bluetooth is enabled, check location services next
                checkLocationAndProceed()
            }
            BluetoothStatus.DISABLED -> {
                // Show Bluetooth enable screen (should have permissions as existing user)
                Log.d("MainActivity", "Bluetooth disabled, showing enable screen")
                mainViewModel.updateOnboardingState(OnboardingState.BLUETOOTH_CHECK)
                mainViewModel.updateBluetoothLoading(false)
            }
            BluetoothStatus.NOT_SUPPORTED -> {
                // Device doesn't support Bluetooth
                android.util.Log.e("MainActivity", "Bluetooth not supported")
                mainViewModel.updateOnboardingState(OnboardingState.BLUETOOTH_CHECK)
                mainViewModel.updateBluetoothLoading(false)
            }
        }
    }
    
    /**
     * Proceed with permission checking 
     */
    private fun proceedWithPermissionCheck() {
        Log.d("MainActivity", "Proceeding with permission check")
        
        lifecycleScope.launch {
            delay(200) // Small delay for smooth transition
            
            if (permissionManager.isFirstTimeLaunch()) {
                Log.d("MainActivity", "First time launch, showing permission explanation")
                mainViewModel.updateOnboardingState(OnboardingState.PERMISSION_EXPLANATION)
            } else if (permissionManager.areAllPermissionsGranted()) {
                Log.d("MainActivity", "Existing user with permissions, initializing app")
                mainViewModel.updateOnboardingState(OnboardingState.INITIALIZING)
                initializeApp()
            } else {
                Log.d("MainActivity", "Existing user missing permissions, showing explanation")
                mainViewModel.updateOnboardingState(OnboardingState.PERMISSION_EXPLANATION)
            }
        }
    }
    
    /**
     * Handle Bluetooth enabled callback
     */
    private fun handleBluetoothEnabled() {
        Log.d("MainActivity", "Bluetooth enabled by user")
        mainViewModel.updateBluetoothLoading(false)
        mainViewModel.updateBluetoothStatus(BluetoothStatus.ENABLED)
        checkLocationAndProceed()
    }

    /**
     * Check Location services status and proceed with onboarding flow
     */
    private fun checkLocationAndProceed() {
        Log.d("MainActivity", "Checking location services status")
        
        // For first-time users, skip location check and go straight to permissions
        // We'll check location after permissions are granted
        if (permissionManager.isFirstTimeLaunch()) {
            Log.d("MainActivity", "First-time launch, skipping location check - will check after permissions")
            proceedWithPermissionCheck()
            return
        }
        
        // For existing users, check location status
        locationStatusManager.logLocationStatus()
        mainViewModel.updateLocationStatus(locationStatusManager.checkLocationStatus())
        
        when (mainViewModel.locationStatus.value) {
            LocationStatus.ENABLED -> {
                // Location services enabled, check battery optimization next
                checkBatteryOptimizationAndProceed()
            }
            LocationStatus.DISABLED -> {
                // Show location enable screen (should have permissions as existing user)
                Log.d("MainActivity", "Location services disabled, showing enable screen")
                mainViewModel.updateOnboardingState(OnboardingState.LOCATION_CHECK)
                mainViewModel.updateLocationLoading(false)
            }
            LocationStatus.NOT_AVAILABLE -> {
                // Device doesn't support location services (very unusual)
                Log.e("MainActivity", "Location services not available")
                mainViewModel.updateOnboardingState(OnboardingState.LOCATION_CHECK)
                mainViewModel.updateLocationLoading(false)
            }
        }
    }

    /**
     * Handle Location enabled callback
     */
    private fun handleLocationEnabled() {
        Log.d("MainActivity", "Location services enabled by user")
        mainViewModel.updateLocationLoading(false)
        mainViewModel.updateLocationStatus(LocationStatus.ENABLED)
        checkBatteryOptimizationAndProceed()
    }

    /**
     * Handle Location disabled callback
     */
    private fun handleLocationDisabled(message: String) {
        Log.w("MainActivity", "Location services disabled or failed: $message")
        mainViewModel.updateLocationLoading(false)
        mainViewModel.updateLocationStatus(locationStatusManager.checkLocationStatus())

        when {
            mainViewModel.locationStatus.value == LocationStatus.NOT_AVAILABLE -> {
                // Show permanent error for devices without location services
                mainViewModel.updateErrorMessage(message)
                mainViewModel.updateOnboardingState(OnboardingState.ERROR)
            }
            else -> {
                // Stay on location check screen for retry
                mainViewModel.updateOnboardingState(OnboardingState.LOCATION_CHECK)
            }
        }
    }
    
    /**
     * Handle Bluetooth disabled callback
     */
    private fun handleBluetoothDisabled(message: String) {
        Log.w("MainActivity", "Bluetooth disabled or failed: $message")
        mainViewModel.updateBluetoothLoading(false)
        mainViewModel.updateBluetoothStatus(bluetoothStatusManager.checkBluetoothStatus())
        
        when {
            mainViewModel.bluetoothStatus.value == BluetoothStatus.NOT_SUPPORTED -> {
                // Show permanent error for unsupported devices
                mainViewModel.updateErrorMessage(message)
                mainViewModel.updateOnboardingState(OnboardingState.ERROR)
            }
            message.contains("Permission") && permissionManager.isFirstTimeLaunch() -> {
                // During first-time onboarding, if Bluetooth enable fails due to permissions,
                // proceed to permission explanation screen where user will grant permissions first
                Log.d("MainActivity", "Bluetooth enable requires permissions, proceeding to permission explanation")
                proceedWithPermissionCheck()
            }
            message.contains("Permission") -> {
                // For existing users, redirect to permission explanation to grant missing permissions
                Log.d("MainActivity", "Bluetooth enable requires permissions, showing permission explanation")
                mainViewModel.updateOnboardingState(OnboardingState.PERMISSION_EXPLANATION)
            }
            else -> {
                // Stay on Bluetooth check screen for retry
                mainViewModel.updateOnboardingState(OnboardingState.BLUETOOTH_CHECK)
            }
        }
    }
    
    private fun handleOnboardingComplete() {
        Log.d("MainActivity", "Onboarding completed, checking Bluetooth and Location before initializing app")
        
        // After permissions are granted, re-check Bluetooth, Location, and Battery Optimization status
        val currentBluetoothStatus = bluetoothStatusManager.checkBluetoothStatus()
        val currentLocationStatus = locationStatusManager.checkLocationStatus()
        val currentBatteryOptimizationStatus = when {
            !batteryOptimizationManager.isBatteryOptimizationSupported() -> BatteryOptimizationStatus.NOT_SUPPORTED
            batteryOptimizationManager.isBatteryOptimizationDisabled() -> BatteryOptimizationStatus.DISABLED
            else -> BatteryOptimizationStatus.ENABLED
        }
        
        when {
            currentBluetoothStatus != BluetoothStatus.ENABLED -> {
                // Bluetooth still disabled, but now we have permissions to enable it
                Log.d("MainActivity", "Permissions granted, but Bluetooth still disabled. Showing Bluetooth enable screen.")
                mainViewModel.updateBluetoothStatus(currentBluetoothStatus)
                mainViewModel.updateOnboardingState(OnboardingState.BLUETOOTH_CHECK)
                mainViewModel.updateBluetoothLoading(false)
            }
            currentLocationStatus != LocationStatus.ENABLED -> {
                // Location services still disabled, but now we have permissions to enable it
                Log.d("MainActivity", "Permissions granted, but Location services still disabled. Showing Location enable screen.")
                mainViewModel.updateLocationStatus(currentLocationStatus)
                mainViewModel.updateOnboardingState(OnboardingState.LOCATION_CHECK)
                mainViewModel.updateLocationLoading(false)
            }
            currentBatteryOptimizationStatus == BatteryOptimizationStatus.ENABLED -> {
                // Battery optimization still enabled, show battery optimization screen
                android.util.Log.d("MainActivity", "Permissions granted, but battery optimization still enabled. Showing battery optimization screen.")
                mainViewModel.updateBatteryOptimizationStatus(currentBatteryOptimizationStatus)
                mainViewModel.updateOnboardingState(OnboardingState.BATTERY_OPTIMIZATION_CHECK)
                mainViewModel.updateBatteryOptimizationLoading(false)
            }
            else -> {
                // Both are enabled, proceed to app initialization
                Log.d("MainActivity", "Both Bluetooth and Location services are enabled, proceeding to initialization")
                mainViewModel.updateOnboardingState(OnboardingState.INITIALIZING)
                initializeApp()
            }
        }
    }
    
    private fun handleOnboardingFailed(message: String) {
        Log.e("MainActivity", "Onboarding failed: $message")
        mainViewModel.updateErrorMessage(message)
        mainViewModel.updateOnboardingState(OnboardingState.ERROR)
    }
    
    /**
     * Check Battery Optimization status and proceed with onboarding flow
     */
    private fun checkBatteryOptimizationAndProceed() {
        android.util.Log.d("MainActivity", "Checking battery optimization status")
        
        // For first-time users, skip battery optimization check and go straight to permissions
        // We'll check battery optimization after permissions are granted
        if (permissionManager.isFirstTimeLaunch()) {
            android.util.Log.d("MainActivity", "First-time launch, skipping battery optimization check - will check after permissions")
            proceedWithPermissionCheck()
            return
        }
        
        // For existing users, check battery optimization status
        batteryOptimizationManager.logBatteryOptimizationStatus()
        val currentBatteryOptimizationStatus = when {
            !batteryOptimizationManager.isBatteryOptimizationSupported() -> BatteryOptimizationStatus.NOT_SUPPORTED
            batteryOptimizationManager.isBatteryOptimizationDisabled() -> BatteryOptimizationStatus.DISABLED
            else -> BatteryOptimizationStatus.ENABLED
        }
        mainViewModel.updateBatteryOptimizationStatus(currentBatteryOptimizationStatus)
        
        when (currentBatteryOptimizationStatus) {
            BatteryOptimizationStatus.DISABLED, BatteryOptimizationStatus.NOT_SUPPORTED -> {
                // Battery optimization is disabled or not supported, proceed with permission check
                proceedWithPermissionCheck()
            }
            BatteryOptimizationStatus.ENABLED -> {
                // Show battery optimization disable screen
                android.util.Log.d("MainActivity", "Battery optimization enabled, showing disable screen")
                mainViewModel.updateOnboardingState(OnboardingState.BATTERY_OPTIMIZATION_CHECK)
                mainViewModel.updateBatteryOptimizationLoading(false)
            }
        }
    }
    
    /**
     * Handle Battery Optimization disabled callback
     */
    private fun handleBatteryOptimizationDisabled() {
        android.util.Log.d("MainActivity", "Battery optimization disabled by user")
        mainViewModel.updateBatteryOptimizationLoading(false)
        mainViewModel.updateBatteryOptimizationStatus(BatteryOptimizationStatus.DISABLED)
        proceedWithPermissionCheck()
    }
    
    /**
     * Handle Battery Optimization failed callback
     */
    private fun handleBatteryOptimizationFailed(message: String) {
        android.util.Log.w("MainActivity", "Battery optimization disable failed: $message")
        mainViewModel.updateBatteryOptimizationLoading(false)
        val currentStatus = when {
            !batteryOptimizationManager.isBatteryOptimizationSupported() -> BatteryOptimizationStatus.NOT_SUPPORTED
            batteryOptimizationManager.isBatteryOptimizationDisabled() -> BatteryOptimizationStatus.DISABLED
            else -> BatteryOptimizationStatus.ENABLED
        }
        mainViewModel.updateBatteryOptimizationStatus(currentStatus)
        
        // Stay on battery optimization check screen for retry
        mainViewModel.updateOnboardingState(OnboardingState.BATTERY_OPTIMIZATION_CHECK)
    }
    
    private fun initializeApp() {
        Log.d("MainActivity", "Starting app initialization")
        
        lifecycleScope.launch {
            try {
                // Initialize the app with a proper delay to ensure Bluetooth stack is ready
                // This solves the issue where app needs restart to work on first install
                delay(1000) // Give the system time to process permission grants
<<<<<<< HEAD


                android.util.Log.d("MainActivity", "Permissions verified, initializing chat system")
=======
                
                Log.d("MainActivity", "Permissions verified, initializing chat system")
>>>>>>> fa479168
                
                // Ensure all permissions are still granted (user might have revoked in settings)
                if (!permissionManager.areAllPermissionsGranted()) {
                    val missing = permissionManager.getMissingPermissions()
                    Log.w("MainActivity", "Permissions revoked during initialization: $missing")
                    handleOnboardingFailed("Some permissions were revoked. Please grant all permissions to continue.")
                    return@launch
                }

                // Set up mesh service delegate and start services
                meshService.delegate = chatViewModel
                meshService.startServices()
<<<<<<< HEAD

                android.util.Log.d("MainActivity", "Mesh service started successfully")
=======
                
                Log.d("MainActivity", "Mesh service started successfully")
>>>>>>> fa479168
                
                // Handle any notification intent
                handleNotificationIntent(intent)
                
                // Small delay to ensure mesh service is fully initialized
                delay(500)
                Log.d("MainActivity", "App initialization complete")
                mainViewModel.updateOnboardingState(OnboardingState.COMPLETE)
            } catch (e: Exception) {
                Log.e("MainActivity", "Failed to initialize app", e)
                handleOnboardingFailed("Failed to initialize the app: ${e.message}")
            }
        }
    }
    
    override fun onNewIntent(intent: Intent) {
        super.onNewIntent(intent)
        // Handle notification intents when app is already running
        if (mainViewModel.onboardingState.value == OnboardingState.COMPLETE) {
            handleNotificationIntent(intent)
        }
    }
    
    override fun onResume() {
        super.onResume()
        // Check Bluetooth and Location status on resume and handle accordingly
        if (mainViewModel.onboardingState.value == OnboardingState.COMPLETE) {
            // Set app foreground state
            meshService.connectionManager.setAppBackgroundState(false)
            chatViewModel.setAppBackgroundState(false)

            // Check if Bluetooth was disabled while app was backgrounded
            val currentBluetoothStatus = bluetoothStatusManager.checkBluetoothStatus()
            if (currentBluetoothStatus != BluetoothStatus.ENABLED) {
                Log.w("MainActivity", "Bluetooth disabled while app was backgrounded")
                mainViewModel.updateBluetoothStatus(currentBluetoothStatus)
                mainViewModel.updateOnboardingState(OnboardingState.BLUETOOTH_CHECK)
                mainViewModel.updateBluetoothLoading(false)
                return
            }
            
            // Check if location services were disabled while app was backgrounded
            val currentLocationStatus = locationStatusManager.checkLocationStatus()
            if (currentLocationStatus != LocationStatus.ENABLED) {
                Log.w("MainActivity", "Location services disabled while app was backgrounded")
                mainViewModel.updateLocationStatus(currentLocationStatus)
                mainViewModel.updateOnboardingState(OnboardingState.LOCATION_CHECK)
                mainViewModel.updateLocationLoading(false)
            }
        }
    }
    
    override fun onPause() {
        super.onPause()
        // Only set background state if app is fully initialized
<<<<<<< HEAD
        if (onboardingState == OnboardingState.COMPLETE) {
=======
        if (mainViewModel.onboardingState.value == OnboardingState.COMPLETE) {
            // Set app background state
            meshService.connectionManager.setAppBackgroundState(true)
>>>>>>> fa479168
            chatViewModel.setAppBackgroundState(true)
        }
    }
    
    /**
     * Handle intents from notification clicks - open specific private chat
     */
    private fun handleNotificationIntent(intent: Intent) {
        val shouldOpenPrivateChat = intent.getBooleanExtra(
            com.bitchat.android.ui.NotificationManager.EXTRA_OPEN_PRIVATE_CHAT, 
            false
        )
        
        if (shouldOpenPrivateChat) {
            val peerID = intent.getStringExtra(com.bitchat.android.ui.NotificationManager.EXTRA_PEER_ID)
            val senderNickname = intent.getStringExtra(com.bitchat.android.ui.NotificationManager.EXTRA_SENDER_NICKNAME)
            
            if (peerID != null) {
                Log.d("MainActivity", "Opening private chat with $senderNickname (peerID: $peerID) from notification")
                
                // Open the private chat with this peer
                chatViewModel.startPrivateChat(peerID)
                
                // Clear notifications for this sender since user is now viewing the chat
                chatViewModel.clearNotificationsForSender(peerID)
            }
        }
    }
<<<<<<< HEAD

    /**
     * Restart mesh services (for debugging/troubleshooting)
     */
    fun restartMeshServices() {
        if (onboardingState == OnboardingState.COMPLETE) {
            lifecycleScope.launch {
                try {
                    android.util.Log.d("MainActivity", "Restarting mesh services")
                    meshService.stopServices()
                    delay(1000)
                    meshService.startServices()
                    android.util.Log.d("MainActivity", "Mesh services restarted successfully")
                } catch (e: Exception) {
                    android.util.Log.e("MainActivity", "Error restarting mesh services: ${e.message}")
                }
            }
        }
    }
=======
>>>>>>> fa479168

    
    override fun onDestroy() {
        super.onDestroy()
        
        // Cleanup location status manager
        try {
            locationStatusManager.cleanup()
            Log.d("MainActivity", "Location status manager cleaned up successfully")
        } catch (e: Exception) {
            Log.w("MainActivity", "Error cleaning up location status manager: ${e.message}")
        }
        
        // Stop mesh services if app was fully initialized
        if (mainViewModel.onboardingState.value == OnboardingState.COMPLETE) {
            try {
                meshService.stopServices()
                Log.d("MainActivity", "Mesh services stopped successfully")
            } catch (e: Exception) {
                Log.w("MainActivity", "Error stopping mesh services in onDestroy: ${e.message}")
            }
        }
    }
}<|MERGE_RESOLUTION|>--- conflicted
+++ resolved
@@ -14,16 +14,13 @@
 import androidx.compose.runtime.collectAsState
 import androidx.compose.runtime.getValue
 import androidx.compose.ui.Modifier
-<<<<<<< HEAD
 import androidx.compose.ui.platform.LocalContext
 import androidx.lifecycle.ViewModelProvider
 import androidx.lifecycle.lifecycleScope
-=======
 import androidx.lifecycle.ViewModelProvider
 import androidx.lifecycle.lifecycleScope
 import androidx.lifecycle.repeatOnLifecycle
 import androidx.lifecycle.Lifecycle
->>>>>>> fa479168
 import com.bitchat.android.mesh.BluetoothMeshService
 import com.bitchat.android.onboarding.BluetoothCheckScreen
 import com.bitchat.android.onboarding.BluetoothStatus
@@ -56,12 +53,8 @@
     
     // Core mesh service - managed at app level
     private lateinit var meshService: BluetoothMeshService
-<<<<<<< HEAD
-    private val chatViewModel: ChatViewModel by viewModels {
-=======
     private val mainViewModel: MainViewModel by viewModels()
     private val chatViewModel: ChatViewModel by viewModels { 
->>>>>>> fa479168
         object : ViewModelProvider.Factory {
             override fun <T : androidx.lifecycle.ViewModel> create(modelClass: Class<T>): T {
                 @Suppress("UNCHECKED_CAST")
@@ -69,32 +62,6 @@
             }
         }
     }
-<<<<<<< HEAD
-
-
-
-    // UI state for onboarding flow
-    private var onboardingState by mutableStateOf(OnboardingState.CHECKING)
-    private var bluetoothStatus by mutableStateOf(BluetoothStatus.ENABLED)
-    private var locationStatus by mutableStateOf(LocationStatus.ENABLED)
-    private var errorMessage by mutableStateOf("")
-    private var isBluetoothLoading by mutableStateOf(false)
-    private var isLocationLoading by mutableStateOf(false)
-    
-    enum class OnboardingState {
-        CHECKING,
-        BLUETOOTH_CHECK,
-        LOCATION_CHECK,
-        PERMISSION_EXPLANATION,
-        PERMISSION_REQUESTING,
-        INITIALIZING,
-        COMPLETE,
-        ERROR
-    }
-=======
-    
-
->>>>>>> fa479168
     
     override fun onCreate(savedInstanceState: Bundle?) {
         super.onCreate(savedInstanceState)
@@ -157,8 +124,7 @@
     
     @Composable
     private fun OnboardingFlowScreen() {
-<<<<<<< HEAD
-        val context = LocalContext.current
+       val context = LocalContext.current
 
         DisposableEffect(context, bluetoothStatusManager) {
 
@@ -181,8 +147,7 @@
                 }
             }
         }
-
-=======
+        
         val onboardingState by mainViewModel.onboardingState.collectAsState()
         val bluetoothStatus by mainViewModel.bluetoothStatus.collectAsState()
         val locationStatus by mainViewModel.locationStatus.collectAsState()
@@ -191,8 +156,6 @@
         val isBluetoothLoading by mainViewModel.isBluetoothLoading.collectAsState()
         val isLocationLoading by mainViewModel.isLocationLoading.collectAsState()
         val isBatteryOptimizationLoading by mainViewModel.isBatteryOptimizationLoading.collectAsState()
-        
->>>>>>> fa479168
         when (onboardingState) {
             OnboardingState.CHECKING -> {
                 InitializingScreen()
@@ -617,14 +580,8 @@
                 // Initialize the app with a proper delay to ensure Bluetooth stack is ready
                 // This solves the issue where app needs restart to work on first install
                 delay(1000) // Give the system time to process permission grants
-<<<<<<< HEAD
-
-
-                android.util.Log.d("MainActivity", "Permissions verified, initializing chat system")
-=======
                 
                 Log.d("MainActivity", "Permissions verified, initializing chat system")
->>>>>>> fa479168
                 
                 // Ensure all permissions are still granted (user might have revoked in settings)
                 if (!permissionManager.areAllPermissionsGranted()) {
@@ -637,13 +594,8 @@
                 // Set up mesh service delegate and start services
                 meshService.delegate = chatViewModel
                 meshService.startServices()
-<<<<<<< HEAD
-
-                android.util.Log.d("MainActivity", "Mesh service started successfully")
-=======
                 
                 Log.d("MainActivity", "Mesh service started successfully")
->>>>>>> fa479168
                 
                 // Handle any notification intent
                 handleNotificationIntent(intent)
@@ -696,16 +648,12 @@
         }
     }
     
-    override fun onPause() {
+     override fun onPause() {
         super.onPause()
         // Only set background state if app is fully initialized
-<<<<<<< HEAD
-        if (onboardingState == OnboardingState.COMPLETE) {
-=======
         if (mainViewModel.onboardingState.value == OnboardingState.COMPLETE) {
             // Set app background state
             meshService.connectionManager.setAppBackgroundState(true)
->>>>>>> fa479168
             chatViewModel.setAppBackgroundState(true)
         }
     }
@@ -734,28 +682,6 @@
             }
         }
     }
-<<<<<<< HEAD
-
-    /**
-     * Restart mesh services (for debugging/troubleshooting)
-     */
-    fun restartMeshServices() {
-        if (onboardingState == OnboardingState.COMPLETE) {
-            lifecycleScope.launch {
-                try {
-                    android.util.Log.d("MainActivity", "Restarting mesh services")
-                    meshService.stopServices()
-                    delay(1000)
-                    meshService.startServices()
-                    android.util.Log.d("MainActivity", "Mesh services restarted successfully")
-                } catch (e: Exception) {
-                    android.util.Log.e("MainActivity", "Error restarting mesh services: ${e.message}")
-                }
-            }
-        }
-    }
-=======
->>>>>>> fa479168
 
     
     override fun onDestroy() {
