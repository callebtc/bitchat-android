--- conflicted
+++ resolved
@@ -10,7 +10,6 @@
     <string name="join_channel">Join Channel</string>
     <string name="leave_channel">Leave</string>
     <string name="send_message">Send</string>
-    <string name="show_commands">Show commands</string>
     <string name="back">Back</string>
     <string name="people">People</string>
     <string name="channels">Channels</string>
@@ -84,7 +83,6 @@
     <string name="grant_permissions">Grant Permissions</string>
     <string name="location_no_gps">bitchat does NOT use GPS or track location</string>
 
-<<<<<<< HEAD
     <string name="app_info_tagline">mesh sidegroupchat</string>
     <string name="features_title">Features</string>
     <string name="feature_offline_title">offline communication</string>
@@ -119,6 +117,4 @@
     <string name="warning_message">private message security has not yet been fully audited. do not use for critical situations until this warning disappears.</string>
 
     <string name="done">Done</string>
-=======
->>>>>>> 65966513
 </resources>