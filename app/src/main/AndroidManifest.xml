<?xml version="1.0" encoding="utf-8"?>
<manifest xmlns:android="http://schemas.android.com/apk/res/android"
    xmlns:tools="http://schemas.android.com/tools">

    <!-- Bluetooth permissions -->
    <uses-permission android:name="android.permission.BLUETOOTH" android:maxSdkVersion="30" />
    <uses-permission android:name="android.permission.BLUETOOTH_ADMIN" android:maxSdkVersion="30" />
    <uses-permission android:name="android.permission.BLUETOOTH_ADVERTISE" />
    <uses-permission android:name="android.permission.BLUETOOTH_CONNECT" />
    <uses-permission android:name="android.permission.BLUETOOTH_SCAN" />

    <!-- Location permission required for BLE scanning -->
    <uses-permission android:name="android.permission.ACCESS_COARSE_LOCATION" />
    <uses-permission android:name="android.permission.ACCESS_FINE_LOCATION" />

    <!-- Notification permissions -->
    <uses-permission android:name="android.permission.POST_NOTIFICATIONS" />

    <!-- Haptic feedback permission -->
    <uses-permission android:name="android.permission.VIBRATE" />

    <!-- Battery optimization permission -->
    <uses-permission android:name="android.permission.REQUEST_IGNORE_BATTERY_OPTIMIZATIONS" />

    <!-- Hardware features -->
    <uses-feature android:name="android.hardware.bluetooth_le" android:required="true" />
    <uses-feature android:name="android.hardware.bluetooth" android:required="true" />

    <application
        android:name=".BitchatApplication"
        android:allowBackup="false"
        android:dataExtractionRules="@xml/data_extraction_rules"
        android:fullBackupContent="@xml/backup_rules"
        android:icon="@mipmap/ic_launcher"
        android:roundIcon="@mipmap/ic_launcher_round"
        android:label="@string/app_name"
        android:supportsRtl="true"
        android:theme="@style/Theme.BitchatAndroid"
<<<<<<< HEAD
        android:enableOnBackInvokedCallback="true"
        tools:targetApi="31">
=======
        android:localeConfig="@xml/locales_config" tools:targetApi="33">
>>>>>>> 47801eb0
        <activity
            android:name=".MainActivity"
            android:exported="true"
            android:label="@string/app_name"
            android:theme="@style/Theme.BitchatAndroid"
            android:screenOrientation="portrait"
            android:windowSoftInputMode="adjustResize"
            android:launchMode="singleTop">
            <intent-filter>
                <action android:name="android.intent.action.MAIN" />
                <category android:name="android.intent.category.LAUNCHER" />
            </intent-filter>
        </activity>
    </application>
</manifest><|MERGE_RESOLUTION|>--- conflicted
+++ resolved
@@ -8,20 +8,20 @@
     <uses-permission android:name="android.permission.BLUETOOTH_ADVERTISE" />
     <uses-permission android:name="android.permission.BLUETOOTH_CONNECT" />
     <uses-permission android:name="android.permission.BLUETOOTH_SCAN" />
-
+    
     <!-- Location permission required for BLE scanning -->
     <uses-permission android:name="android.permission.ACCESS_COARSE_LOCATION" />
     <uses-permission android:name="android.permission.ACCESS_FINE_LOCATION" />
-
+    
     <!-- Notification permissions -->
     <uses-permission android:name="android.permission.POST_NOTIFICATIONS" />
-
+    
     <!-- Haptic feedback permission -->
     <uses-permission android:name="android.permission.VIBRATE" />
-
+    
     <!-- Battery optimization permission -->
     <uses-permission android:name="android.permission.REQUEST_IGNORE_BATTERY_OPTIMIZATIONS" />
-
+    
     <!-- Hardware features -->
     <uses-feature android:name="android.hardware.bluetooth_le" android:required="true" />
     <uses-feature android:name="android.hardware.bluetooth" android:required="true" />
@@ -36,12 +36,9 @@
         android:label="@string/app_name"
         android:supportsRtl="true"
         android:theme="@style/Theme.BitchatAndroid"
-<<<<<<< HEAD
+        android:localeConfig="@xml/locales_config"
         android:enableOnBackInvokedCallback="true"
         tools:targetApi="31">
-=======
-        android:localeConfig="@xml/locales_config" tools:targetApi="33">
->>>>>>> 47801eb0
         <activity
             android:name=".MainActivity"
             android:exported="true"
